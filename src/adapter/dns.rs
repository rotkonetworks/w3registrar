use crate::{
    adapter::Adapter,
    api::{Account, Network, RedisConnection},
    config::GLOBAL_CONFIG,
};
use anyhow::Result;
use once_cell::sync::OnceCell;
use std::str::FromStr;
use std::sync::Arc;
use subxt::utils::AccountId32;
use tokio::time::{sleep, Duration};
use tracing::{error, info, instrument};
use trust_dns_resolver::{
    config::{ResolverConfig, ResolverOpts},
    name_server::TokioConnectionProvider,
    proto::rr::{RData, RecordType},
    AsyncResolver,
};

const DNS_CHECK_INTERVAL: Duration = Duration::from_secs(30);

static DNS_RESOLVER: OnceCell<Arc<AsyncResolver<TokioConnectionProvider>>> = OnceCell::new();

fn get_resolver() -> Arc<AsyncResolver<TokioConnectionProvider>> {
    DNS_RESOLVER
        .get_or_init(|| {
            Arc::new(AsyncResolver::tokio(
                ResolverConfig::cloudflare_tls(),
                ResolverOpts::default(),
            ))
        })
        .clone()
}

#[instrument(skip_all)]
async fn lookup_txt_records(domain: &str) -> Result<Vec<String>, String> {
    info!(domain = %domain, "Looking for TXT records");
    get_resolver()
        .lookup(domain, RecordType::TXT)
        .await
        .map(|response| {
            response
                .iter()
                .filter_map(|record| match record {
                    RData::TXT(txt_data) => Some(txt_data),
                    _ => None,
                })
                .flat_map(|txt_data| txt_data.iter())
                .map(|bytes| String::from_utf8_lossy(bytes).to_string())
                .collect()
        })
        .map_err(|e| e.to_string())
}

#[instrument(skip_all)]
pub async fn verify_txt(domain: &str, challenge: &str) -> bool {
    match lookup_txt_records(domain).await {
        Ok(records) => {
            for record in &records {
                info!(domain = %domain, "Found Record: {record}");
            }
            if records.contains(&challenge.to_string()) {
                info!(domain = %domain, "TXT record verification successful");
                return true;
            }
            info!(domain = %domain, "No matching({}) TXT record found", &challenge.to_string());
            false
        }
        Err(err) => {
            info!(domain = %domain, error = %err, "Record lookup failed");
            false
        }
    }
}

pub struct DnsAdapter;
impl Adapter for DnsAdapter {}

struct DnsChallenge {
    domain: String,
    network: Network,
    account_id: AccountId32,
    token: String,
}

impl DnsChallenge {
    async fn from_key(key: &str, redis_conn: &mut RedisConnection) -> Result<Option<Self>> {
        let parts: Vec<&str> = key.split('|').collect();
        if parts.len() != 4 {
            return Ok(None);
        }

        let domain = parts[1]
            .to_string()
            .trim_start_matches("https://")
            .trim_start_matches("http://")
            .trim_end_matches('/')
            .to_string();

        let network = Network::from_str(parts[2])?;
        let account_id = AccountId32::from_str(parts[3])?;

        let state = match redis_conn
            .get_verification_state(&network, &account_id)
            .await?
        {
            Some(s) => s,
            None => return Ok(None),
        };

        let token = match state.challenges.get("web") {
            Some(challenge) if !challenge.done => match &challenge.token {
                Some(t) => t.clone(),
                None => return Ok(None),
            },
            _ => return Ok(None),
        };

        Ok(Some(Self {
            domain,
            network,
            account_id,
            token,
        }))
    }

    async fn verify(&self, redis_conn: &mut RedisConnection) -> Result<()> {
        if !verify_txt(&self.domain, &self.token).await {
            return Ok(());
        }

        let account = Account::Web(self.domain.clone());

        <DnsAdapter as Adapter>::handle_content(
            &self.token,
            redis_conn,
            &self.network,
            &self.account_id,
            &account,
        )
        .await?;

        Ok(())
    }
}

#[instrument()]
pub async fn watch_dns() -> anyhow::Result<()> {
    // NOTE: is this ok?
    loop {
        let cfg = GLOBAL_CONFIG
            .get()
            .expect("GLOBAL_CONFIG is not initialized");
        let mut redis_conn = RedisConnection::get_connection(&cfg.redis).await?;

        if let Err(e) = process_challenges(&mut redis_conn).await {
            error!("DNS challenge processing error: {}", e);
        }

        sleep(DNS_CHECK_INTERVAL).await;
    }
}

#[instrument(skip_all)]
async fn process_challenges(redis_conn: &mut RedisConnection) -> Result<()> {
<<<<<<< HEAD
    let challenge_keys = redis_conn.search("web|*")?;
=======
    let challenge_keys = redis_conn.search("web|*").await?;
>>>>>>> d596caaf

    for challenge_key in &challenge_keys {
        if let Err(e) = process_single_challenge(challenge_key, redis_conn).await {
            error!(chllenge = %challenge_key, error = %e, "Challenge processing failed");
        }

        tokio::time::sleep(Duration::from_millis(10)).await;
    }

    Ok(())
}

async fn process_single_challenge(
    challenge_key: &str,
    redis_conn: &mut RedisConnection,
) -> Result<()> {
    if let Some(challenge) = DnsChallenge::from_key(challenge_key, redis_conn).await? {
        challenge.verify(redis_conn).await?;
    }
    Ok(())
}

/// Function to be used for manual verification of DNS challenge instead of active watching
pub async fn _verify_dns_challenge(
    domain: &str,
    network: &Network,
    account_id: &AccountId32,
) -> Result<()> {
    let cfg = GLOBAL_CONFIG
        .get()
        .expect("GLOBAL_CONFIG is not initialized");
    let mut redis_conn = RedisConnection::get_connection(&cfg.redis).await?;

    let clean_domain = domain
        .trim()
        .trim_start_matches("https://")
        .trim_start_matches("http://")
        .trim_end_matches('/')
        .to_string();

    let state = match redis_conn
        .get_verification_state(network, account_id)
        .await?
    {
        Some(s) => s,
        None => {
            return Err(anyhow::anyhow!(
                "No verification state found for {account_id:?}/{domain}"
            ))
        }
    };

    let token = match state.challenges.get("web") {
        Some(challenge) if !challenge.done => match &challenge.token {
            Some(t) => t.clone(),
            None => {
                return Err(anyhow::anyhow!(
                    "Unable to extract challenge for {account_id:?}/{domain}"
                ))
            }
        },
        _ => {
            return Err(anyhow::anyhow!(
                "No challenge is found for {account_id}/{domain}"
            ))
        }
    };

    if verify_txt(&clean_domain, &token).await {
        let account = Account::Web(clean_domain);

        <DnsAdapter as Adapter>::handle_content(
            &token,
            &mut redis_conn,
            network,
            account_id,
            &account,
        )
        .await
    } else {
        Err(anyhow::anyhow!(
            "Unable to verify domain {} TXT record",
            domain
        ))
    }
}<|MERGE_RESOLUTION|>--- conflicted
+++ resolved
@@ -163,11 +163,7 @@
 
 #[instrument(skip_all)]
 async fn process_challenges(redis_conn: &mut RedisConnection) -> Result<()> {
-<<<<<<< HEAD
-    let challenge_keys = redis_conn.search("web|*")?;
-=======
     let challenge_keys = redis_conn.search("web|*").await?;
->>>>>>> d596caaf
 
     for challenge_key in &challenge_keys {
         if let Err(e) = process_single_challenge(challenge_key, redis_conn).await {
