--- conflicted
+++ resolved
@@ -5,11 +5,7 @@
 
 use crate::{
     adapter::Adapter,
-<<<<<<< HEAD
-    api::{Account, AccountType, Network, RedisConnection},
-=======
-    api::{Account, RedisConnection},
->>>>>>> d596caaf
+    api::{Account, Network, RedisConnection},
     config::RedisConfig,
 };
 use imap::Session;
@@ -137,31 +133,33 @@
 
     fn new() -> Option<Self> {
         let (session, redis_cfg, mailbox) = Self::connect()?;
+        let cfg = match GLOBAL_CONFIG.get() {
+            Some(cfg) => cfg,
+            None => return None,
+        };
+        let checking_frequency = cfg.adapter.email.checking_frequency.unwrap_or(500);
 
         Some(Self {
+            checking_frequency,
             session,
-<<<<<<< HEAD
-            checking_frequency: email_cfg.checking_frequency.unwrap_or(60),
-=======
             redis_cfg,
             mailbox,
->>>>>>> d596caaf
         })
     }
 
     // TODO: care about only first line
-    async fn get_mail(&mut self, id: u32) -> anyhow::Result<Mail> {
-        let mail = self.session.uid_fetch(format!("{}", id), "RFC822")?;
-        for msg in mail.iter() {
-            let parsed = mail_parser::MessageParser::default()
-                .parse(msg.body().unwrap_or_default())
-                .unwrap_or_default();
-            let address = parsed.return_address().unwrap().to_string();
-            let x = parsed.body_text(0).map(|body| body.to_string());
-            return Ok(Mail::new(address, x));
-        }
-        return Err(anyhow!("No message found"));
-    }
+    // async fn get_mail(&mut self, id: u32) -> anyhow::Result<Mail> {
+    //     let mail = self.session.uid_fetch(format!("{}", id), "RFC822")?;
+    //     for msg in mail.iter() {
+    //         let parsed = mail_parser::MessageParser::default()
+    //             .parse(msg.body().unwrap_or_default())
+    //             .unwrap_or_default();
+    //         let address = parsed.return_address().unwrap().to_string();
+    //         let x = parsed.body_text(0).map(|body| body.to_string());
+    //         return Ok(Mail::new(address, x));
+    //     }
+    //     return Err(anyhow!("No message found"));
+    // }
 
     async fn flag_mail_as_seen(&mut self, id: u32) -> anyhow::Result<()> {
         self.session
@@ -170,7 +168,6 @@
         Ok(())
     }
 
-<<<<<<< HEAD
     /// Retrieves and parses an email message by its ID
     /// Extracts sender address and message body
     async fn get_mail(&mut self, id: u32) -> anyhow::Result<Mail> {
@@ -210,32 +207,6 @@
 
     /// Polls mailbox for new unread messages and processes them
     /// Uses IMAP IDLE for efficient notification of new messages
-    async fn check_mailbox(&mut self) -> anyhow::Result<()> {
-        let mut idle_handle = self.session.idle()?;
-        info!("Waiting for incoming mails...");
-
-        // TODO: make this duration cofigurable
-        idle_handle.set_keepalive(Duration::from_secs(self.checking_frequency));
-
-        idle_handle
-            .wait_keepalive()
-            .map_err(|e| anyhow!("IMAP IDLE error: {}", e))?;
-        info!("Received new mail notification");
-
-        let search_date = (chrono::Utc::now() - chrono::Duration::hours(1))
-            .format("%d-%b-%Y")
-            .to_string();
-
-        let recent_ids = self
-            .session
-            .search(format!("SENTSINCE {}", search_date))
-            .map_err(|e| anyhow!("IMAP search failed: {}", e))?;
-
-        if recent_ids.is_empty() {
-            info!("No emails in the last hour");
-            return Ok(());
-        }
-=======
     async fn check_mailbox(&mut self) -> anyhow::Result<()> {
         info!("Selecting mailbox {}", self.mailbox);
         self.session.select(&self.mailbox).map_err(|e| {
@@ -247,10 +218,11 @@
                 e
             )
         })?;
->>>>>>> d596caaf
-
+
+        // TODO: make this duration cofigurable
         loop {
             info!("Starting idle session");
+            // it's here cuz .idle() takes &mut self
             let mut idle_handle = self.session.idle().map_err(|e| {
                 anyhow!(
                     "{}:{} Unable to start idle IMAP session {}",
@@ -260,8 +232,7 @@
                 )
             })?;
 
-            let keep_alive_duration = Duration::from_secs(60);
-            idle_handle.set_keepalive(keep_alive_duration);
+            idle_handle.set_keepalive(Duration::from_secs(self.checking_frequency));
 
             info!("Waiting for a mail");
             idle_handle
