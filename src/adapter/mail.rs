use anyhow::anyhow;
use std::net::TcpStream;
use std::str::FromStr;
use std::time::Duration;

use crate::{
    adapter::Adapter,
<<<<<<< HEAD
    api::{Account, Network, RedisConnection},
=======
    api::{Account, RedisConnection},
>>>>>>> 67bddc89
    config::RedisConfig,
};
use imap::Session;
use native_tls::{TlsConnector, TlsStream};
use subxt::utils::AccountId32;

<<<<<<< HEAD
use tracing::{error, info, instrument, Level};
=======
use tracing::{error, info, Level};
>>>>>>> 67bddc89

use crate::config::GLOBAL_CONFIG;

#[derive(Debug, Clone, serde::Serialize, serde::Deserialize)]
pub struct Mail {
    pub body: Option<String>,
    pub sender: String,
}

impl Adapter for Mail {}

impl Mail {
    fn new(sender: String, body: Option<String>) -> Self {
        Self { body, sender }
    }

    async fn process_email(&self, redis_cfg: &RedisConfig) -> anyhow::Result<()> {
        let account = Account::Email(self.sender.clone());
        let mut redis_connection = RedisConnection::get_connection(redis_cfg).await?;

        let search_query = format!("{}|*", account);
        let accounts = redis_connection.search(&search_query).await?;

        if accounts.is_empty() {
            info!("verification: no account found for {}", search_query);
            return Ok(());
        }

        for acc_str in accounts {
            info!("verification: processing account {}", acc_str);
            let info: Vec<&str> = acc_str.split("|").collect();
            if info.len() != 4 {
                continue;
            }

            let network = Network::from_str(info[2])?;
            let id = info[3];
            if let Ok(wallet_id) = AccountId32::from_str(id) {
                if let Some(text) = self
                    .body
                    .as_ref()
                    .and_then(|b| b.lines().next())
                    .map(|l| l.trim().to_owned())
                {
                    match <Mail as Adapter>::handle_content(
                        &text,
                        &mut redis_connection,
                        &network,
                        &wallet_id,
                        &account,
                    )
                    .await
                    {
                        Ok(_) => info!("verification: success for {}/{}", account, network),
                        Err(e) => error!("verification: failed for {}/{}: {}", account, network, e),
                    }
                }
            }
        }
        Ok(())
    }
}

struct MailListener {
    session: Session<TlsStream<TcpStream>>,
    redis_cfg: RedisConfig,
    mailbox: String,
    checking_frequency: u64,
}

impl MailListener {
    fn connect() -> Option<(Session<TlsStream<TcpStream>>, RedisConfig, String)> {
        let cfg = match GLOBAL_CONFIG.get() {
            Some(cfg) => cfg,
            None => {
                error!("Global config not initialized");
                return None;
            }
        };

        let email_cfg = cfg.adapter.email.clone();
        info!("connecting to {}", email_cfg.server);

        let tls_connector = match TlsConnector::builder().build() {
            Ok(tls) => tls,
            Err(e) => {
                error!("mail: tls connector failed: {}", e);
                return None;
            }
        };

        let client = match imap::connect_starttls(
            (email_cfg.server.clone(), email_cfg.port),
            email_cfg.server.clone(),
            &tls_connector,
        ) {
            Ok(client) => client,
            Err(e) => {
                error!("mail: connection failed: {}", e);
                return None;
            }
        };
<<<<<<< HEAD

        info!("mail: login as {}", email_cfg.username);

        let session = match client.login(email_cfg.username.clone(), email_cfg.password.clone()) {
            Ok(session) => session,
            Err((e, _)) => {
                error!("mail: login failed: {:?}", e);
                return None;
            }
        };

        info!("mail: connected to {}", email_cfg.email);

        Some((session, cfg.redis.clone(), email_cfg.mailbox.clone()))
    }

    fn new() -> Option<Self> {
        let (session, redis_cfg, mailbox) = Self::connect()?;
        let cfg = match GLOBAL_CONFIG.get() {
            Some(cfg) => cfg,
            None => return None,
        };
        let checking_frequency = cfg.adapter.email.checking_frequency.unwrap_or(500);

        Some(Self {
            checking_frequency,
            session,
            redis_cfg,
            mailbox,
        })
    }

    // TODO: care about only first line
    // async fn get_mail(&mut self, id: u32) -> anyhow::Result<Mail> {
    //     let mail = self.session.uid_fetch(format!("{}", id), "RFC822")?;
    //     for msg in mail.iter() {
    //         let parsed = mail_parser::MessageParser::default()
    //             .parse(msg.body().unwrap_or_default())
    //             .unwrap_or_default();
    //         let address = parsed.return_address().unwrap().to_string();
    //         let x = parsed.body_text(0).map(|body| body.to_string());
    //         return Ok(Mail::new(address, x));
    //     }
    //     return Err(anyhow!("No message found"));
    // }

=======

        info!("mail: login as {}", email_cfg.username);

        let session = match client.login(email_cfg.username.clone(), email_cfg.password.clone()) {
            Ok(session) => session,
            Err((e, _)) => {
                error!("mail: login failed: {:?}", e);
                return None;
            }
        };

        info!("mail: connected to {}", email_cfg.email);

        Some((session, cfg.redis.clone(), email_cfg.mailbox.clone()))
    }

    fn new() -> Option<Self> {
        let (session, redis_cfg, mailbox) = Self::connect()?;

        Some(Self {
            session,
            redis_cfg,
            mailbox,
        })
    }

    // TODO: care about only first line
    async fn get_mail(&mut self, id: u32) -> anyhow::Result<Mail> {
        let mail = self.session.uid_fetch(format!("{}", id), "RFC822")?;
        for msg in mail.iter() {
            let parsed = mail_parser::MessageParser::default()
                .parse(msg.body().unwrap_or_default())
                .unwrap_or_default();
            let address = parsed.return_address().unwrap().to_string();
            let x = parsed.body_text(0).map(|body| body.to_string());
            return Ok(Mail::new(address, x));
        }
        return Err(anyhow!("No message found"));
    }

>>>>>>> 67bddc89
    async fn flag_mail_as_seen(&mut self, id: u32) -> anyhow::Result<()> {
        self.session
            .uid_store(format!("{}", id), "+FLAGS (\\SEEN)")?;
        self.session.expunge()?;
        Ok(())
    }

<<<<<<< HEAD
    /// Retrieves and parses an email message by its ID
    /// Extracts sender address and message body
    async fn get_mail(&mut self, id: u32) -> anyhow::Result<Mail> {
        info!("Attempting to fetch mail with UID {}", id);

        let fetched_mails = self.session.fetch(format!("{}", id), "RFC822")?;
        if fetched_mails.is_empty() {
            info!("No mail found with MSN {}, trying UID fetch", id);
            let fetched_mails = self.session.uid_fetch(format!("{}", id), "RFC822")?;
            if fetched_mails.is_empty() {
                return Err(anyhow!("No mail found with either MSN or UID {}", id));
            }
        }

        let mail = fetched_mails
            .first()
            .ok_or_else(|| anyhow!("Fetch succeeded but returned empty result for {}", id))?;

        let parsed = mail_parser::MessageParser::default()
            .parse(mail.body().unwrap_or_default())
            .ok_or_else(|| anyhow!("Failed to parse mail content"))?;

        let address = parsed
            .return_address()
            .ok_or_else(|| anyhow!("No return address found"))?
            .to_string();

        let body = parsed.body_text(0).map(|body| body.to_string());

        info!(
            "Successfully fetched and parsed mail {} from {}",
            id, address
        );

        Ok(Mail::new(address, body))
    }

    /// Polls mailbox for new unread messages and processes them
    /// Uses IMAP IDLE for efficient notification of new messages
=======
>>>>>>> 67bddc89
    async fn check_mailbox(&mut self) -> anyhow::Result<()> {
        info!("Selecting mailbox {}", self.mailbox);
        self.session.select(&self.mailbox).map_err(|e| {
            anyhow!(
                "{}:{} Unable to select mail box {} {}",
                file!(),
                line!(),
                &self.mailbox,
                e
            )
        })?;

<<<<<<< HEAD
        // TODO: make this duration cofigurable
        loop {
            info!("Starting idle session");
            // it's here cuz .idle() takes &mut self
=======
        loop {
            info!("Starting idle session");
>>>>>>> 67bddc89
            let mut idle_handle = self.session.idle().map_err(|e| {
                anyhow!(
                    "{}:{} Unable to start idle IMAP session {}",
                    file!(),
                    line!(),
                    e
                )
            })?;

<<<<<<< HEAD
            idle_handle.set_keepalive(Duration::from_secs(self.checking_frequency));
=======
            let keep_alive_duration = Duration::from_secs(60);
            idle_handle.set_keepalive(keep_alive_duration);
>>>>>>> 67bddc89

            info!("Waiting for a mail");
            idle_handle
                .wait_keepalive()
                .map_err(|e| anyhow!("{}:{} Unable to wait for mail, {}", file!(), line!(), e))?;
            info!("Received a new mail");

            info!("Searching for unseen mails...");
            let mail_id = self.session.search("UNSEEN").map_err(|e| {
                anyhow!(
                    "{}:{} Unable search for `NEW` mails {}",
                    file!(),
                    line!(),
                    e
                )
            })?;

            for id in mail_id {
                info!("Flagging mail with ID {id} as `SEEN`");
                self.flag_mail_as_seen(id).await.map_err(|e| {
                    anyhow!(
                        "{}:{} Unable to flag mail with ID {id} as seen, Reason: {}",
                        file!(),
                        line!(),
                        e
                    )
                })?;

                let mail = match self.get_mail(id).await {
                    Ok(mail) => mail,
                    Err(e) => {
                        error!(
                            "{}:{} Unable get mail from ID {id}, Reason: {}",
                            file!(),
                            line!(),
                            e
                        );
                        continue;
                    }
                };
                info!("Mail: {:#?}", mail);

                mail.process_email(&self.redis_cfg).await.map_err(|e| {
                    anyhow!(
                        "{}:{} Unable to process mail with ID {id}, Reason: {}",
                        file!(),
                        line!(),
                        e
                    )
                })?;
            }
        }
    }
}

#[instrument(name = "mail_watcher")]
pub async fn watch_mailserver() -> anyhow::Result<()> {
    // NOTE: this duplicate exist since the guard is dropped after the end of watch_mailserver and
    // since we spawn a task that will out live this function which should inherit this context (span)
<<<<<<< HEAD
=======
    let span = tracing::span!(Level::INFO, "mail_watcher");
    let _guard = span.enter();
>>>>>>> 67bddc89
    info!("watcher started");

    let mut server = match MailListener::new() {
        Some(server) => server,
        None => {
            return Err(anyhow!("Failed to create a MailListener instance"));
        }
    };

    tokio::task::spawn(async move {
        let span = tracing::span!(Level::INFO, "mail_watcher");
        let _guard = span.enter();
        if let Err(e) = server.check_mailbox().await {
            error!(error = %e, "Error occurred while checking mailbox");
        }
    });

    Ok(())
}<|MERGE_RESOLUTION|>--- conflicted
+++ resolved
@@ -5,22 +5,14 @@
 
 use crate::{
     adapter::Adapter,
-<<<<<<< HEAD
     api::{Account, Network, RedisConnection},
-=======
-    api::{Account, RedisConnection},
->>>>>>> 67bddc89
     config::RedisConfig,
 };
 use imap::Session;
 use native_tls::{TlsConnector, TlsStream};
 use subxt::utils::AccountId32;
 
-<<<<<<< HEAD
 use tracing::{error, info, instrument, Level};
-=======
-use tracing::{error, info, Level};
->>>>>>> 67bddc89
 
 use crate::config::GLOBAL_CONFIG;
 
@@ -123,7 +115,6 @@
                 return None;
             }
         };
-<<<<<<< HEAD
 
         info!("mail: login as {}", email_cfg.username);
 
@@ -170,48 +161,6 @@
     //     return Err(anyhow!("No message found"));
     // }
 
-=======
-
-        info!("mail: login as {}", email_cfg.username);
-
-        let session = match client.login(email_cfg.username.clone(), email_cfg.password.clone()) {
-            Ok(session) => session,
-            Err((e, _)) => {
-                error!("mail: login failed: {:?}", e);
-                return None;
-            }
-        };
-
-        info!("mail: connected to {}", email_cfg.email);
-
-        Some((session, cfg.redis.clone(), email_cfg.mailbox.clone()))
-    }
-
-    fn new() -> Option<Self> {
-        let (session, redis_cfg, mailbox) = Self::connect()?;
-
-        Some(Self {
-            session,
-            redis_cfg,
-            mailbox,
-        })
-    }
-
-    // TODO: care about only first line
-    async fn get_mail(&mut self, id: u32) -> anyhow::Result<Mail> {
-        let mail = self.session.uid_fetch(format!("{}", id), "RFC822")?;
-        for msg in mail.iter() {
-            let parsed = mail_parser::MessageParser::default()
-                .parse(msg.body().unwrap_or_default())
-                .unwrap_or_default();
-            let address = parsed.return_address().unwrap().to_string();
-            let x = parsed.body_text(0).map(|body| body.to_string());
-            return Ok(Mail::new(address, x));
-        }
-        return Err(anyhow!("No message found"));
-    }
-
->>>>>>> 67bddc89
     async fn flag_mail_as_seen(&mut self, id: u32) -> anyhow::Result<()> {
         self.session
             .uid_store(format!("{}", id), "+FLAGS (\\SEEN)")?;
@@ -219,7 +168,6 @@
         Ok(())
     }
 
-<<<<<<< HEAD
     /// Retrieves and parses an email message by its ID
     /// Extracts sender address and message body
     async fn get_mail(&mut self, id: u32) -> anyhow::Result<Mail> {
@@ -259,8 +207,6 @@
 
     /// Polls mailbox for new unread messages and processes them
     /// Uses IMAP IDLE for efficient notification of new messages
-=======
->>>>>>> 67bddc89
     async fn check_mailbox(&mut self) -> anyhow::Result<()> {
         info!("Selecting mailbox {}", self.mailbox);
         self.session.select(&self.mailbox).map_err(|e| {
@@ -272,16 +218,11 @@
                 e
             )
         })?;
-
-<<<<<<< HEAD
+      
         // TODO: make this duration cofigurable
         loop {
             info!("Starting idle session");
             // it's here cuz .idle() takes &mut self
-=======
-        loop {
-            info!("Starting idle session");
->>>>>>> 67bddc89
             let mut idle_handle = self.session.idle().map_err(|e| {
                 anyhow!(
                     "{}:{} Unable to start idle IMAP session {}",
@@ -291,12 +232,7 @@
                 )
             })?;
 
-<<<<<<< HEAD
             idle_handle.set_keepalive(Duration::from_secs(self.checking_frequency));
-=======
-            let keep_alive_duration = Duration::from_secs(60);
-            idle_handle.set_keepalive(keep_alive_duration);
->>>>>>> 67bddc89
 
             info!("Waiting for a mail");
             idle_handle
@@ -356,11 +292,6 @@
 pub async fn watch_mailserver() -> anyhow::Result<()> {
     // NOTE: this duplicate exist since the guard is dropped after the end of watch_mailserver and
     // since we spawn a task that will out live this function which should inherit this context (span)
-<<<<<<< HEAD
-=======
-    let span = tracing::span!(Level::INFO, "mail_watcher");
-    let _guard = span.enter();
->>>>>>> 67bddc89
     info!("watcher started");
 
     let mut server = match MailListener::new() {
