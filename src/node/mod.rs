--- conflicted
+++ resolved
@@ -258,15 +258,10 @@
 }
 
 /// Provides succesful judgement
-<<<<<<< HEAD
 pub async fn register_identity<'a>(
     who: &AccountId32,
     network: &Network,
 ) -> anyhow::Result<&'a str> {
-    info!("Providing jdugement for {} on {}", who, network);
-=======
-pub async fn register_identity<'a>(who: &AccountId32, network: &str) -> anyhow::Result<&'a str> {
->>>>>>> d596caaf
     provide_judgement(who, Judgement::Reasonable, network).await
 }
 
