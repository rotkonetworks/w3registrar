#![allow(dead_code)]

use crate::node;

pub use crate::node::{AccountId, BlockHash, Client, RegistrarIndex};

use crate::node::substrate::api::runtime_types::pallet_identity::types::Data;
use crate::node::substrate::api::runtime_types::people_rococo_runtime::people::IdentityInfo;
use crate::node::substrate::api::runtime_types::pallet_identity::types::Judgement;
use crate::node::substrate::api::storage;

use anyhow::{Result, Error};
use std::collections::HashSet;
use tokio::sync::mpsc;

pub struct EventSource {
    client: Client,
    registrar_index: RegistrarIndex,
}

impl EventSource {
    pub fn new(client: Client, registrar_index: RegistrarIndex) -> Self {
        Self { client, registrar_index }
    }

    pub async fn fetch_from_block(&self, hash: &str, tx: &mpsc::Sender<Event>) -> Result<()> {
        let hash = hash.parse::<BlockHash>()?;
        let block = self.client.blocks().at(hash).await?;
        self.process_block(block, &tx).await
    }

    pub async fn fetch_incoming(&self, tx: &mpsc::Sender<Event>) -> Result<()> {
        let mut sub = self.client.blocks().subscribe_finalized().await?;
        while let Some(block) = sub.next().await {
            self.process_block(block?, &tx).await?;
        }
        Ok(())
    }

    // PRIVATE

    async fn process_block(&self, block: node::Block, tx: &mpsc::Sender<Event>) -> Result<()> {
        for event in block.events().await?.iter() {
            if let Ok(event) = event?.as_root_event::<node::Event>() {
                if let Some(event) = self.decode_api_event(event).await? {
                    tx.send(event).await?;
                }
            }
        }
        Ok(())
    }

    async fn decode_api_event(&self, event: node::Event) -> Result<Option<Event>> {
        Ok(match event {
            node::Event::Identity(e) => self.decode_api_identity_event(e).await?,
            _ => None,
        })
    }

    async fn decode_api_identity_event(&self, event: node::IdentityEvent) -> Result<Option<Event>> {
        use node::IdentityEvent::*;
        Ok(match event {
            IdentitySet { who } => {
                Some(Event::IdentitySet(who))
            }

            IdentityCleared { who, .. } => {
                Some(Event::IdentityCleared(who))
            }

            IdentityKilled { who, .. } => {
                Some(Event::IdentityKilled(who))
            }

            JudgementRequested { who, registrar_index }
            if registrar_index == self.registrar_index => {
                if let Some((id, is_fee_paid)) = self.fetch_identity(&who).await? {
                    if is_fee_paid {
                        Some(Event::JudgementRequested(who, id))
                    } else {
                        None // Ignore if fee is not paid
                    }
                } else {
                    None
                }
            }

            JudgementUnrequested { who, registrar_index }
            if registrar_index == self.registrar_index => {
                Some(Event::JudgementUnrequested(who))
            }

            JudgementGiven { target, registrar_index }
            if registrar_index == self.registrar_index => {
                Some(Event::JudgementGiven(target))
            }

            _ => None
        })
    }

    async fn fetch_identity(&self, id: &AccountId) -> Result<Option<(Identity, bool)>> {
        let query = storage()
            .identity()
            .identity_of(id);

        let identity = self.client
            .storage()
            .at_latest()
            .await?
            .fetch(&query)
            .await?;

<<<<<<< HEAD
        if let Some((reg, _)) = identity {
            let identity_info = decode_identity_info(&reg.info)?;
            return Ok(Some(identity_info));
        }
        Ok(None)
=======
        Ok(identity.map(|(reg, _)| {
            let decoded_identity = decode_identity_info(&reg.info);
            // verify that the account has FeePaid judgement from the registrar in identityOf
            let is_fee_paid = reg.judgements.0.iter().any(|(idx, judgement)| {
                *idx == self.registrar_index && matches!(judgement, Judgement::FeePaid(_))
            });
            (decoded_identity, is_fee_paid)
        }))
>>>>>>> 32444036
    }
}

//------------------------------------------------------------------------------

#[derive(Debug, Clone, PartialEq)]
pub enum Event {
    IdentitySet(AccountId),
    IdentityCleared(AccountId),
    IdentityKilled(AccountId),
    JudgementRequested(AccountId, Identity),
    JudgementUnrequested(AccountId),
    JudgementGiven(AccountId),
}

impl Event {
    pub fn target(&self) -> &AccountId {
        use Event::*;
        match self {
            | IdentitySet(id)
            | IdentityCleared(id)
            | IdentityKilled(id)
            | JudgementRequested(id, _)
            | JudgementUnrequested(id)
            | JudgementGiven(id) => {
                id
            }
        }
    }
}

//------------------------------------------------------------------------------

#[derive(Debug, Clone, PartialEq)]
pub struct Identity {
    pub display_name: Option<String>,
    pub legal: Option<String>,  // Legal name should always be `None`
    pub matrix: Option<String>,
    pub email: Option<String>,
    pub pgp_fingerprint: Option<String>,  // Should be `None` for now
    pub accounts: AccountSet,
}

pub type AccountSet = HashSet<Account>;

#[derive(Debug, Clone, PartialEq, Eq, Hash)]
pub struct Account(pub AccountKind, pub Name);

#[derive(Debug, Copy, Clone, PartialEq, Eq, Hash)]
pub enum AccountKind {
    Matrix,
    Email,
    Twitter,
    Github,
    Discord,
}

pub type Name = String;

<<<<<<< HEAD
fn decode_identity_info(info: &IdentityInfo) -> Result<Identity, Error> {
    let legal = decode_string_data(&info.legal);
    if legal.is_some() {
        eprintln!("Warning: Legal name is provided but not allowed without proper verification.");
    }

    let pgp_fingerprint = info.pgp_fingerprint.as_ref().map(|fp| hex::encode(fp));
    if pgp_fingerprint.is_some() {
        eprintln!("Warning: PGP Fingerprint is provided but not supported at the moment.");
=======
fn decode_identity_info(info: &IdentityInfo) -> Identity {
    Identity {
        display_name: decode_string_data(&info.display),
        accounts: decode_identity_fields(info),
>>>>>>> 32444036
    }

    let identity = Identity {
        display_name: decode_string_data(&info.display),
        legal: None,  // Always set to None as it's not allowed
        matrix: decode_string_data(&info.matrix),
        email: decode_string_data(&info.email),
        pgp_fingerprint: None,  // Always set to None as it's not supported
        accounts: decode_identity_fields(info),
    };

    Ok(identity)
}

fn decode_identity_fields(info: &IdentityInfo) -> AccountSet {
    use AccountKind::*;
    let mut accounts = HashSet::new();

    decode_identity_field_into(Matrix, &info.matrix, &mut accounts);
    decode_identity_field_into(Email, &info.email, &mut accounts);
    decode_identity_field_into(Twitter, &info.twitter, &mut accounts);
    decode_identity_field_into(Github, &info.github, &mut accounts);
    decode_identity_field_into(Discord, &info.discord, &mut accounts);

    accounts
}

fn decode_identity_field_into(kind: AccountKind, value: &Data, accounts: &mut AccountSet) {
    if let Some(name) = decode_string_data(value) {
        accounts.insert(Account(kind, name));
    }
}

fn decode_string_data(data: &Data) -> Option<String> {
    use Data::*;
    match data {
        Raw0(b) => Some(string_from_bytes(b)),
        Raw1(b) => Some(string_from_bytes(b)),
        Raw2(b) => Some(string_from_bytes(b)),
        Raw3(b) => Some(string_from_bytes(b)),
        Raw4(b) => Some(string_from_bytes(b)),
        Raw5(b) => Some(string_from_bytes(b)),
        Raw6(b) => Some(string_from_bytes(b)),
        Raw7(b) => Some(string_from_bytes(b)),
        Raw8(b) => Some(string_from_bytes(b)),
        Raw9(b) => Some(string_from_bytes(b)),
        Raw10(b) => Some(string_from_bytes(b)),
        Raw11(b) => Some(string_from_bytes(b)),
        Raw12(b) => Some(string_from_bytes(b)),
        Raw13(b) => Some(string_from_bytes(b)),
        Raw14(b) => Some(string_from_bytes(b)),
        Raw15(b) => Some(string_from_bytes(b)),
        Raw16(b) => Some(string_from_bytes(b)),
        Raw17(b) => Some(string_from_bytes(b)),
        Raw18(b) => Some(string_from_bytes(b)),
        Raw19(b) => Some(string_from_bytes(b)),
        Raw20(b) => Some(string_from_bytes(b)),
        Raw21(b) => Some(string_from_bytes(b)),
        Raw22(b) => Some(string_from_bytes(b)),
        Raw23(b) => Some(string_from_bytes(b)),
        Raw24(b) => Some(string_from_bytes(b)),
        Raw25(b) => Some(string_from_bytes(b)),
        Raw26(b) => Some(string_from_bytes(b)),
        Raw27(b) => Some(string_from_bytes(b)),
        Raw28(b) => Some(string_from_bytes(b)),
        Raw29(b) => Some(string_from_bytes(b)),
        Raw30(b) => Some(string_from_bytes(b)),
        Raw31(b) => Some(string_from_bytes(b)),
        Raw32(b) => Some(string_from_bytes(b)),
        _ => Option::None,
    }
}

fn string_from_bytes(bytes: &[u8]) -> String {
    std::str::from_utf8(&bytes).unwrap_or("").to_string()
}<|MERGE_RESOLUTION|>--- conflicted
+++ resolved
@@ -111,22 +111,20 @@
             .fetch(&query)
             .await?;
 
-<<<<<<< HEAD
-        if let Some((reg, _)) = identity {
-            let identity_info = decode_identity_info(&reg.info)?;
-            return Ok(Some(identity_info));
-        }
-        Ok(None)
-=======
-        Ok(identity.map(|(reg, _)| {
-            let decoded_identity = decode_identity_info(&reg.info);
+        Ok(identity.and_then(|(reg, _)| {
+            let decoded_identity = match decode_identity_info(&reg.info) {
+                Ok(identity) => identity,
+                Err(e) => {
+                    eprintln!("Error decoding identity info: {:?}", e);
+                    return None;
+                }
+            };
             // verify that the account has FeePaid judgement from the registrar in identityOf
             let is_fee_paid = reg.judgements.0.iter().any(|(idx, judgement)| {
                 *idx == self.registrar_index && matches!(judgement, Judgement::FeePaid(_))
             });
-            (decoded_identity, is_fee_paid)
+            Some((decoded_identity, is_fee_paid))
         }))
->>>>>>> 32444036
     }
 }
 
@@ -186,7 +184,6 @@
 
 pub type Name = String;
 
-<<<<<<< HEAD
 fn decode_identity_info(info: &IdentityInfo) -> Result<Identity, Error> {
     let legal = decode_string_data(&info.legal);
     if legal.is_some() {
@@ -196,12 +193,6 @@
     let pgp_fingerprint = info.pgp_fingerprint.as_ref().map(|fp| hex::encode(fp));
     if pgp_fingerprint.is_some() {
         eprintln!("Warning: PGP Fingerprint is provided but not supported at the moment.");
-=======
-fn decode_identity_info(info: &IdentityInfo) -> Identity {
-    Identity {
-        display_name: decode_string_data(&info.display),
-        accounts: decode_identity_fields(info),
->>>>>>> 32444036
     }
 
     let identity = Identity {
