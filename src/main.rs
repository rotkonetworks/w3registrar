mod api;
mod config;
mod email;
mod matrix;
mod node;
mod token;

use crate::api::{spawn_node_listener, spawn_redis_subscriber, spawn_ws_serv};
use crate::config::{Config, GLOBAL_CONFIG};
use crate::email::watch_mailserver;
use tokio::time::Duration;
use tracing::Level;
use tracing::{error, info};
use tracing_subscriber::fmt::format::FmtSpan;
use tracing_subscriber::EnvFilter;

#[tokio::main]
async fn main() -> anyhow::Result<()> {
    // Initialize logging
    let env_filter = EnvFilter::try_from_default_env()
        .unwrap_or_else(|_| {
            EnvFilter::new("info,matrix_sdk=warn,matrix_sdk_crypto=warn,matrix_sdk_base=warn")
        });

    tracing_subscriber::fmt()
<<<<<<< HEAD
        .with_max_level(Level::INFO)
        .log_internal_errors(true)
=======
        .with_env_filter(env_filter)
>>>>>>> cb711a85
        .with_line_number(true)
        .init();

    // init global configs
    let config_path = std::env::var("CONFIG_PATH").unwrap_or_else(|_| "config.toml".to_string());
    let config = Config::load_from(&config_path)?;
    GLOBAL_CONFIG
        .set(config.clone())
        .expect("GLOBAL_CONFIG already initialized");

    // Start services
    info!("Starting services...");
    let mut handles = Vec::new();

    // init redis
    let redis_handle = tokio::spawn({
        let redis_config = config.redis.clone();
        async move {
            if let Err(e) = spawn_redis_subscriber(redis_config).await {
                error!("Redis subscriber error: {}", e);
            }
        }
    });
    handles.push(redis_handle);
    // increase cloud bills
    tokio::time::sleep(Duration::from_millis(100)).await;

    // init node connections
    handles.push(tokio::spawn(async move {
        info!("Spawning node listener...");
        if let Err(e) = spawn_node_listener().await {
            error!("Node listener error: {}", e);
        }
    }));

    // init api
    handles.push(tokio::spawn(async move {
        info!("Spawning websocket server...");
        if let Err(e) = spawn_ws_serv().await {
            error!("WebSocket server error: {}", e);
        }
    }));

    // mail watcher
    let needs_email = config
        .registrar
        .networks
        .values()
        .any(|r| r.fields.contains(&"email".to_string()));

    if needs_email {
        handles.push(tokio::spawn(async move {
            info!("Spawning mailserver...");
            if let Err(e) = watch_mailserver().await {
                error!("Mailserver watcher error: {}", e);
                return;
            } else {
                info!("Mailserver watcher is exiting");
            }
        }));
    }

    // matrix bot (spawn only once if *any* network needs matrix/discord/twitter)
    let needs_matrix_bot = config.registrar.networks.values().any(|r| {
        r.fields.contains(&"matrix".to_string())
            || r.fields.contains(&"discord".to_string())
            || r.fields.contains(&"twitter".to_string())
    });

    if needs_matrix_bot {
        handles.push(tokio::spawn(async move {
            info!("Spawning matrix bot...");
            if let Err(e) = matrix::start_bot().await {
                error!("Matrix bot error: {}", e);
            }
        }));
    }

    info!("gl hf! All services spawned successfully");

    // signal handling and exit
    tokio::select! {
        _ = tokio::signal::ctrl_c() => {
            info!("Shutdown signal received");
            tokio::time::sleep(tokio::time::Duration::from_secs(1)).await;
            std::process::exit(0);
        }
        _ = futures::future::join_all(handles) => {
            info!("All services completed");
        }
    }

    Ok(())
}<|MERGE_RESOLUTION|>--- conflicted
+++ resolved
@@ -9,9 +9,7 @@
 use crate::config::{Config, GLOBAL_CONFIG};
 use crate::email::watch_mailserver;
 use tokio::time::Duration;
-use tracing::Level;
 use tracing::{error, info};
-use tracing_subscriber::fmt::format::FmtSpan;
 use tracing_subscriber::EnvFilter;
 
 #[tokio::main]
@@ -23,12 +21,7 @@
         });
 
     tracing_subscriber::fmt()
-<<<<<<< HEAD
-        .with_max_level(Level::INFO)
-        .log_internal_errors(true)
-=======
         .with_env_filter(env_filter)
->>>>>>> cb711a85
         .with_line_number(true)
         .init();
 
