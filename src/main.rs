mod adapter;
mod api;
mod config;
mod node;
mod postgres;
mod runner;
mod token;
<<<<<<< HEAD
mod redis;
=======
mod indexer;
>>>>>>> c8b6f93d

use anyhow::{Context as _, Result};
use api::{spawn_http_serv, spawn_identity_indexer};
use postgres::PostgresConnection;
use std::panic;
use tracing::{error, info, instrument};
use tracing_subscriber::EnvFilter;

use crate::{
    adapter::{dns::watch_dns, mail::watch_mailserver, matrix},
    api::{spawn_node_listener, spawn_redis_subscriber, spawn_ws_serv},
    redis::RedisConnection,
    config::{Config, GLOBAL_CONFIG},
};

#[instrument(skip_all)]
fn setup_logging() -> Result<()> {
    let env_filter = EnvFilter::try_from_default_env().unwrap_or_else(|_| {
        EnvFilter::new(
            "w3registrar=info,\
             matrix_sdk=error,\
             matrix_sdk_crypto=error,\
             matrix_sdk_base=error,\
             ruma_common::push=error",
        )
    });

    tracing_subscriber::fmt()
        .with_env_filter(env_filter)
        .with_line_number(true)
        // .with_thread_ids(true)
        // .with_thread_names(true)
        .with_target(true)
        .try_init()
        .map_err(|e| anyhow::anyhow!("Failed to initialize logging: {}", e))
}

#[instrument(skip_all)]
fn setup_panic_handler() {
    panic::set_hook(Box::new(|panic_info| {
        if let Some(location) = panic_info.location() {
            error!(
                "Panic occurred in file '{}' at line {}: {}",
                location.file(),
                location.line(),
                panic_info
            );
        } else {
            error!("Panic occurred: {}", panic_info);
        }
    }));
}

#[instrument(skip_all)]
async fn check_required_services(config: &Config) -> (bool, bool, bool) {
    let needs_email = config
        .registrar
        .networks
        .values()
        .any(|r| r.fields.contains(&"email".to_string()));

    let needs_matrix_bot = config.registrar.networks.values().any(|r| {
        r.fields.contains(&"matrix".to_string())
            || r.fields.contains(&"discord".to_string())
            || r.fields.contains(&"twitter".to_string())
    });

    let needs_web = config
        .registrar
        .networks
        .values()
        .any(|r| r.fields.contains(&"web".to_string()));

    (needs_email, needs_matrix_bot, needs_web)
}

#[tokio::main]
async fn main() -> Result<()> {
    // initialize panic and logging handlers
    setup_panic_handler();
    setup_logging()?;

    info!("starting w3registrar...");

    // load configuration
    let config =
        Config::set_global_config().context("failed to load and set global configuration")?;

    // init redis conn pool
    RedisConnection::initialize_pool(&config.redis).await?;

    // init postgress table
    PostgresConnection::new(&config.postgres)
        .await?
        .init()
        .await?;

    // initialize runner
    let mut runner = runner::Runner::new();
    info!("initialized task runner");

    // start core services (these can have multiple instances)
    info!("starting core services...");
    runner.spawn(spawn_redis_subscriber, None).await;
    runner.spawn(spawn_node_listener, None).await;
    runner.spawn(spawn_ws_serv, None).await;
    runner.spawn(spawn_http_serv, None).await;
    runner.spawn(spawn_identity_indexer, None).await;

    // check and start singleton services
    let (needs_email, needs_matrix_bot, needs_web) = check_required_services(&config).await;

    if needs_email {
        info!("starting email service...");
        runner.spawn(watch_mailserver, Some("email_service")).await;
    }

    if needs_matrix_bot {
        info!("starting matrix bot service...");
        runner
            .spawn(matrix::start_bot, Some("matrix_service"))
            .await;
    }

    if needs_web {
        info!("starting dns watch service...");
        runner.spawn(watch_dns, Some("dns_service")).await;
    }

    info!("all services started successfully");

    // run until interrupted
    runner.run().await;

    // if we get here, we're shutting down
    info!("initiating graceful shutdown...");

    Ok(())
}<|MERGE_RESOLUTION|>--- conflicted
+++ resolved
@@ -5,14 +5,11 @@
 mod postgres;
 mod runner;
 mod token;
-<<<<<<< HEAD
 mod redis;
-=======
 mod indexer;
->>>>>>> c8b6f93d
 
 use anyhow::{Context as _, Result};
-use api::{spawn_http_serv, spawn_identity_indexer};
+use api::spawn_http_serv;
 use postgres::PostgresConnection;
 use std::panic;
 use tracing::{error, info, instrument};
@@ -20,8 +17,7 @@
 
 use crate::{
     adapter::{dns::watch_dns, mail::watch_mailserver, matrix},
-    api::{spawn_node_listener, spawn_redis_subscriber, spawn_ws_serv},
-    redis::RedisConnection,
+    api::{spawn_node_listener, spawn_redis_subscriber, spawn_ws_serv, RedisConnection},
     config::{Config, GLOBAL_CONFIG},
 };
 
@@ -99,7 +95,7 @@
         Config::set_global_config().context("failed to load and set global configuration")?;
 
     // init redis conn pool
-    RedisConnection::initialize_pool(&config.redis).await?;
+    RedisConnection::initialize_pool(&config.redis)?;
 
     // init postgress table
     PostgresConnection::new(&config.postgres)
@@ -117,7 +113,6 @@
     runner.spawn(spawn_node_listener, None).await;
     runner.spawn(spawn_ws_serv, None).await;
     runner.spawn(spawn_http_serv, None).await;
-    runner.spawn(spawn_identity_indexer, None).await;
 
     // check and start singleton services
     let (needs_email, needs_matrix_bot, needs_web) = check_required_services(&config).await;
