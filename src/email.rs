#![allow(unused)]

use anyhow::anyhow;
use std::net::TcpStream;
use std::str::FromStr;
use std::time::Duration;

use crate::{
    api::{Account, AccountType, RedisConnection},
    config::RedisConfig,
    node::register_identity,
};
use imap::Session;
use native_tls::{TlsConnector, TlsStream};
use subxt::utils::AccountId32;
use tracing::{error, info};

use crate::config::GLOBAL_CONFIG;

/// Represents an email message with optional body content and sender information
/// Used for processing incoming verification emails
#[derive(Debug, Clone, serde::Serialize, serde::Deserialize)]
pub struct Mail {
    pub body: Option<String>,
    pub sender: String,
}

impl Mail {
    /// Creates a new Mail instance with the given sender and optional body
    fn new(sender: String, body: Option<String>) -> Self {
        Self { body, sender }
    }
    /// Processes the content of an email message for account verification
    /// Checks if the email body matches the expected verification token and updates
    /// verification state in Redis accordingly
    ///
    /// # Arguments
    /// * `redis_connection` - Active Redis connection for state management
    /// * `account_id` - The account ID being verified
    /// * `network` - The network identifier (e.g., "polkadot", "kusama")
    async fn handle_content_(
        // TOOO: refactor this use same trait with matrix?
        &self,
        redis_connection: &mut RedisConnection,
        account_id: &AccountId32,
        network: &str,
    ) -> anyhow::Result<()> {
        let account_type = AccountType::Email.to_string();
        let state = match redis_connection
            .get_verification_state(network, account_id)
            .await?
        {
            Some(state) => state,
            None => return Ok(()),
        };
        info!("Verification state: {:?}", state);

        // TODO: hardcoded?
        let challenge = match state.challenges.get(&account_type) {
            Some(challenge) => challenge,
            None => return Ok(()),
        };
        info!("Challenge: {:?}", challenge);

        if challenge.done {
            return Ok(());
        }

        let token = match &challenge.token {
            Some(token) => token,
            None => return Ok(()),
        };
        info!("Token: {:?}", token);

        let body_token = self.body
            .as_ref()
            .and_then(|b| b.lines().next())
            .map(|l| l.trim().to_owned());

        if body_token.ne(&Some(token.to_owned())) {
            info!("Wrong token, got {:?} but expected {:?}", self.body, token);
            return Ok(());
        }

        redis_connection
            .update_challenge_status(network, account_id, &account_type)
            .await?;

        let state = match redis_connection
            .get_verification_state(network, account_id)
            .await?
        {
            Some(state) => state,
            None => return Ok(()),
        };

        // how this will change if we aready instanced the state?
        if state.all_done {
            info!("All challenges are done!");
            let judgement_result = register_identity(account_id, network).await?;
            info!("Judgement result: {:?}", judgement_result);
        }
        return Ok(());
    }

    /// Entry point for processing incoming emails
    /// Looks up associated accounts and delegates to handle_content_ for verification
    async fn handle_content(&self, redis_cfg: &RedisConfig) -> anyhow::Result<()> {
        let account = Account::Email(self.sender.clone());

        let mut redis_connection = RedisConnection::create_conn(redis_cfg)?;
        // <<type>|<name>>|<network>|<wallet_id>
        let search_querry = format!("{}|*", account);
        let accounts = redis_connection.search(&search_querry)?;

        if accounts.is_empty() {
            info!("No account found for {}", search_querry);
            return Ok(());
        }

        for acc_str in accounts {
            info!("Account: {}", acc_str);
            let info: Vec<&str> = acc_str.split(":").collect();
            if info.len() != 4 {
                continue;
            }

            let network = info[2];
            // let account = Account::from_str(&format!("{}|{}", info[0], info[1]))?;
            let id = info[3];
            if let Ok(wallet_id) = AccountId32::from_str(id) {
                // TODO: make the network name enum instead of str
                self.handle_content_(&mut redis_connection, &wallet_id, network)
                    .await?;
            }
        }
        Ok(())
    }
}

/// IMAP mail server connection manager that handles email verification messages
pub struct MailServer {
    session: Session<TlsStream<TcpStream>>,
    redis_cfg: RedisConfig,
    mailbox: String,
}

#[derive(Clone, Debug)]
struct MailOath {
    username: String,
    access_token: String,
}

impl MailOath {
    fn new(username: String, access_token: String) -> Self {
        Self {
            username,
            access_token,
        }
    }
}

impl imap::Authenticator for MailOath {
    type Response = String;
    fn process(&self, _: &[u8]) -> Self::Response {
        format!(
            "user={}\x01auth=Bearer {}\x01\x01",
            self.username, self.access_token
        )
    }
}

impl MailServer {
    /// Creates a new MailServer instance by establishing IMAP connection
    /// Uses TLS for secure communication and authenticates using provided credentials
    async fn new() -> anyhow::Result<Self> {
        let cfg = GLOBAL_CONFIG
            .get()
            .expect("GLOBAL_CONFIG is not initialized");

        let email_cfg = cfg.adapter.email.clone();
        info!("trying to connect..");

        let tls_connector = TlsConnector::builder()
            .build()
            .map_err(|e| anyhow!("Failed to build TLS connector: {}", e))?;

        let client = tokio::time::timeout(Duration::from_secs(10), async {
            imap::connect_starttls(
                (email_cfg.server.clone(), email_cfg.port),
                email_cfg.server.clone(),
                &tls_connector,
            )
        })
        .await
        .map_err(|_| anyhow!("Timeout while connecting to email server"))??;

        info!("Email connected!");
        //client.debug = false;
        info!("trying to login as {:?}", email_cfg.username.clone(),);

        let mut session = tokio::time::timeout(Duration::from_secs(10), async {
            client.login(email_cfg.username.clone(), email_cfg.password.clone())
        })
        .await
        .map_err(|_| anyhow!("Timeout during login"))?
        .expect("Unable to login!");

        // for debugging print last mail
        //session
        //    .select(email_cfg.mailbox.clone())
        //    .expect("Unable to select mailbox");
        //
        //let msgs = session.search("ALL")?;
        //if let Some(max_uid) = msgs.iter().max() {
        //    // If there's at least one message, we try to fetch & parse it
        //    let fetches = session.uid_fetch(format!("{}", max_uid), "RFC822")?;
        //    if let Some(msg) = fetches.get(0) {
        //        let parsed = mail_parser::MessageParser::default()
        //            .parse(msg.body().unwrap_or_default())
        //            .unwrap_or_default();
        //        let from = parsed.return_address().unwrap_or("(no sender)").to_string();
        //        let subject = parsed.subject().unwrap_or("(no subject)").to_string();
        //        info!(
        //            "Last email in mailbox => from: {}, subject: {}",
        //            from, subject
        //        );
        //    }
        //} else {
        //    info!("No messages found in mailbox.");
        //}
        
        info!("Sucessfull login to mail account {}", email_cfg.email);

        Ok(Self {
            redis_cfg: cfg.redis.clone(),
            mailbox: email_cfg.mailbox.clone(),
            session,
        })
    }

    /// Starts listening for incoming emails on the configured mailbox
    /// Spawns a background task that continuously checks for new messages
    async fn listen(mut self) -> anyhow::Result<()> {
        self.session
            .select(self.mailbox.clone())
            .expect("Unable to select mailbox");
        info!("Selected mailbox `{}`", self.mailbox);
        loop {
            if let Err(e) = self.check_mailbox().await {
                error!("Error reading mailbox: {}", e);
                return Err(anyhow!(e));
            }
        }
        Ok(())
    }

    /// Marks an email as seen and removes it from the unread queue
    async fn flag_seen(&mut self, id: u32) -> anyhow::Result<()> {
        self.session
            .uid_store(format!("{}", id), "+FLAGS (\\SEEN)")?;
        self.session.expunge()?;
        Ok(())
    }

    /// Retrieves and parses an email message by its ID
    /// Extracts sender address and message body
    async fn get_mail(&mut self, id: u32) -> anyhow::Result<Mail> {
        let mail = self.session.uid_fetch(format!("{}", id), "RFC822")?;
        let mail = mail.get(0).expect("smth went wrong uwu");
        let parsed = mail_parser::MessageParser::default()
            .parse(mail.body().unwrap_or_default())
            .unwrap_or_default();
        let address = parsed.return_address().unwrap().to_string();
        let x = parsed.body_text(0).map(|body| body.to_string());
        Ok(Mail::new(address, x))
    }

    /// Polls mailbox for new unread messages and processes them
    /// Uses IMAP IDLE for efficient notification of new messages
    async fn check_mailbox(&mut self) -> anyhow::Result<()> {
        let idle_handle = self.session.idle()?;
<<<<<<< HEAD
        info!("Waiting for incoming mails...");
        match idle_handle.wait() {
            Ok(()) => {
                info!("Recived a mail!");
                let mail_id = self.session.search("UNSEEN")?;
                for id in mail_id {
                    let mail = self.get_mail(id).await?;
                    self.flag_seen(id).await?;
                    info!("Mail: {:#?}", mail);
                    mail.handle_content(&self.redis_cfg).await?;
                }
                return Ok(());
            }
            Err(e) => return Err(anyhow!("Error waiting for mail: {}", e)),
=======
        tokio::time::timeout(Duration::from_secs(300), async { idle_handle.wait() })
            .await
            .map_err(|_| anyhow!("Timeout while waiting for new emails"))??;
        let mail_id = self.session.search("UNSEEN")?;
        for id in mail_id {
            let mail = self.get_mail(id).await?;
            self.flag_seen(id).await?;
            info!("\nEmail Message\nSender: {}\nMessage: {}\nRaw Mail: {:#?}", mail.sender, mail.body.as_deref().unwrap_or("(no content)"), mail);
            mail.handle_content(&self.redis_cfg).await?;
>>>>>>> cb711a85
        }
    }
}

pub async fn watch_mailserver() -> anyhow::Result<()> {
    MailServer::new().await?.listen().await
}<|MERGE_RESOLUTION|>--- conflicted
+++ resolved
@@ -280,7 +280,6 @@
     /// Uses IMAP IDLE for efficient notification of new messages
     async fn check_mailbox(&mut self) -> anyhow::Result<()> {
         let idle_handle = self.session.idle()?;
-<<<<<<< HEAD
         info!("Waiting for incoming mails...");
         match idle_handle.wait() {
             Ok(()) => {
@@ -289,23 +288,12 @@
                 for id in mail_id {
                     let mail = self.get_mail(id).await?;
                     self.flag_seen(id).await?;
-                    info!("Mail: {:#?}", mail);
+                    info!("\nEmail Message\nSender: {}\nMessage: {}\nRaw Mail: {:#?}", mail.sender, mail.body.as_deref().unwrap_or("(no content)"), mail);
                     mail.handle_content(&self.redis_cfg).await?;
                 }
                 return Ok(());
             }
             Err(e) => return Err(anyhow!("Error waiting for mail: {}", e)),
-=======
-        tokio::time::timeout(Duration::from_secs(300), async { idle_handle.wait() })
-            .await
-            .map_err(|_| anyhow!("Timeout while waiting for new emails"))??;
-        let mail_id = self.session.search("UNSEEN")?;
-        for id in mail_id {
-            let mail = self.get_mail(id).await?;
-            self.flag_seen(id).await?;
-            info!("\nEmail Message\nSender: {}\nMessage: {}\nRaw Mail: {:#?}", mail.sender, mail.body.as_deref().unwrap_or("(no content)"), mail);
-            mail.handle_content(&self.redis_cfg).await?;
->>>>>>> cb711a85
         }
     }
 }
