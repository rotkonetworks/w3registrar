--- conflicted
+++ resolved
@@ -30,14 +30,11 @@
 use tracing::{debug, error, info, span, Level};
 
 use crate::{
-<<<<<<< HEAD
     adapter::{
         github::{Github, GithubRedirectSetp2Params},
+        pgp::PGPHelper,
         Adapter,
     },
-=======
-    adapter::pgp::PGPHelper,
->>>>>>> 7d51548d
     config::{RedisConfig, RegistrarConfig, GLOBAL_CONFIG},
     node::{
         self, filter_accounts,
@@ -869,11 +866,10 @@
                     (identity_data_tostring(&registration.info.twitter), twit_acc)
                 }
                 Account::Web(web_acc) => (identity_data_tostring(&registration.info.web), web_acc),
-<<<<<<< HEAD
                 Account::Github(github_acc) => (
                     identity_data_tostring(&registration.info.github),
                     github_acc,
-=======
+                ),
                 Account::PGPFingerprint(fingerprint) => (
                     Some(hex::encode(
                         registration
@@ -882,7 +878,6 @@
                             .ok_or_else(|| anyhow!("Internal error"))?,
                     )),
                     &hex::encode(fingerprint),
->>>>>>> 7d51548d
                 ),
                 _ => todo!(),
             };
