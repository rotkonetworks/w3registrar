#![allow(dead_code)]
// NOTE: Logging Hygiene
// 1) Log only base operations (things that are not done by ur own code) for example
// if foo calls bar, and both are written by you, log what happen in bar but not the returned
// value/state than log that returned value in foo so we don't log the same thing twice
// 2) Log returned values after they are returned, if possible, by other complex operations (code u've written)
// 3) Start the log by an Uppercase letter
// 4) Use the instrument macro whenever is possible
// 4.5) Use skip()/skip_all for sensitive info (passwords)
// 5) Log error as they happen and pass then upward if feasible
// 6) Refrain from using .unwrap and use anyhow::Result whenver is possible/feasible
use anyhow::anyhow;
use anyhow::Result;
use axum::extract::Query;
use axum::{routing::get, Router};
use chrono::{DateTime, Utc};
use futures::channel::mpsc::{self, Sender};
use futures::stream::SplitSink;
use futures::stream::SplitStream;
use futures::Stream;
use futures::StreamExt;
use futures_util::SinkExt;
use once_cell::sync::OnceCell;
use redis::aio::ConnectionManager;
use redis::aio::PubSub;
use redis::AsyncCommands;
use redis::Msg;
use redis::RedisResult;
use redis::{self, Client as RedisClient};
use regex::Regex;
use serde::{Deserialize, Serialize};
use serde_json::json;
use sp_core::blake2_256;
use sp_core::Encode;
use std::fmt;
use std::fmt::Display;
use std::str::FromStr;
use std::{collections::HashMap, net::SocketAddr, sync::Arc};
use subxt::events::EventDetails;
use subxt::utils::AccountId32;
use subxt::SubstrateConfig;
use tokio::{net::TcpStream, sync::Mutex};
use tokio_tungstenite::tungstenite::Message;
use tokio_tungstenite::WebSocketStream;
use tracing::info_span;
use tracing::instrument;
use tracing::Span;
use tracing::{debug, error, info};
use tungstenite::Error;

use crate::{
    adapter::{
        github::{Github, GithubRedirectSetp2Params},
        pgp::PGPHelper,
        Adapter,
    },
    config::{RedisConfig, RegistrarConfig, GLOBAL_CONFIG},
    node::{
        self, filter_accounts,
        identity::events::{JudgementRequested, JudgementUnrequested},
        substrate::runtime_types::{
            pallet_identity::types::Registration,
            pallet_identity::types::{Data as IdentityData, Judgement},
            people_paseo_runtime::people::IdentityInfo,
        },
        Client as NodeClient,
    },
    token::{AuthToken, Token},
};

// TODO: move this to another file?
static REDIS_CLIENT: OnceCell<Arc<RedisClient>> = OnceCell::new();

#[derive(Debug, Clone, Serialize, Deserialize)]
pub struct AccountVerification {
    pub created_at: DateTime<Utc>,
    pub updated_at: DateTime<Utc>,
    pub network: String,
    /// AccountType: challengeInfo
    //TODO: change key to AccountType isntead of String
    pub challenges: HashMap<String, ChallengeInfo>,
    pub completed: bool,
}

#[derive(Debug, Clone, Serialize, Deserialize)]
pub struct ChallengeInfo {
    pub name: String,
    pub done: bool,
    #[serde(skip_serializing_if = "Option::is_none")]
    pub token: Option<String>,
}

impl AccountVerification {
    pub fn new(network: String) -> Self {
        Self {
            created_at: Utc::now(),
            updated_at: Utc::now(),
            network,
            challenges: HashMap::new(),
            completed: false,
        }
    }

    pub fn add_challenge(
        &mut self,
        account_type: &AccountType,
        name: String,
        token: Option<String>,
    ) {
        self.challenges.insert(
            account_type.to_string(),
            ChallengeInfo {
                name,
                done: token.is_none(), // for now if no token provided, challenge is done
                token,
            },
        );
        self.updated_at = Utc::now();
        self.complete_all_challenges();
    }

    fn complete_all_challenges(&mut self) {
        self.completed = !self.challenges.is_empty() && self.challenges.values().all(|c| c.done);
    }

    pub fn mark_challenge_done(&mut self, account_type: &AccountType) -> anyhow::Result<()> {
        match self.challenges.get_mut(&account_type.to_string()) {
            Some(challenge) => {
                challenge.done = true;
                challenge.token = None;
                self.updated_at = Utc::now();
                self.complete_all_challenges();
                Ok(())
            }
            None => Err(anyhow!("Unable to mark challenge as done")),
        }
    }
}

#[derive(Debug, Clone, PartialEq, Eq)]
pub enum ValidationMode {
    Direct,
    Inbound,
    Outbound,
    Unsupported,
}

#[derive(Debug, Clone, Hash, PartialEq, Eq)]
pub enum Account {
    Twitter(String),
    Discord(String),
    Matrix(String),
    Display(String),
    Legal(String),
    Web(String),
    Email(String),
    Github(String),
    PGPFingerprint([u8; 20]),
}

impl Display for Account {
    fn fmt(&self, f: &mut fmt::Formatter<'_>) -> fmt::Result {
        match self {
            Account::Twitter(name) => write!(f, "twitter|{}", name),
            Account::Discord(name) => write!(f, "discord|{}", name),
            Account::Matrix(name) => write!(f, "matrix|{}", name),
            Account::Display(name) => write!(f, "display|{}", name),
            Account::Legal(name) => write!(f, "legal|{}", name),
            Account::Web(name) => write!(f, "web|{}", name),
            Account::Email(name) => write!(f, "email|{}", name),
            Account::Github(name) => write!(f, "github|{}", name),
            Account::PGPFingerprint(name) => write!(f, "pgp_fingerprint|{}", hex::encode(name)),
        }
    }
}

#[derive(Debug, Clone, PartialEq, Eq, Serialize, Deserialize, Copy, Hash)]
pub enum AccountType {
    Discord,
    #[serde(rename = "display_name")]
    Display,
    Email,
    Matrix,
    Twitter,
    Github,
    Legal,
    Web,
    PGPFingerprint,
}

impl FromStr for AccountType {
    type Err = anyhow::Error;

    fn from_str(s: &str) -> Result<Self, Self::Err> {
        match s.to_lowercase().as_str() {
            "discord" => Ok(Self::Discord),
            "display_name" => Ok(Self::Display),
            "email" => Ok(Self::Email),
            "matrix" => Ok(Self::Matrix),
            "twitter" => Ok(Self::Twitter),
            "github" => Ok(Self::Github),
            "legal" => Ok(Self::Legal),
            "web" => Ok(Self::Web),
            "pgp_fingerprint" => Ok(Self::PGPFingerprint),
            _ => Err(anyhow::anyhow!("Invalid account type: {}", s)),
        }
    }
}

impl fmt::Display for AccountType {
    fn fmt(&self, f: &mut fmt::Formatter<'_>) -> fmt::Result {
        match self {
            Self::Discord => write!(f, "discord"),
            Self::Display => write!(f, "display_name"),
            Self::Email => write!(f, "email"),
            Self::Matrix => write!(f, "matrix"),
            Self::Twitter => write!(f, "twitter"),
            Self::Github => write!(f, "github"),
            Self::Legal => write!(f, "legal"),
            Self::Web => write!(f, "web"),
            Self::PGPFingerprint => write!(f, "pgp_fingerprint"),
        }
    }
}

impl Account {
    pub fn determine(&self) -> ValidationMode {
        match self {
            // Direct: verified directly without user action
            Account::Display(_) => ValidationMode::Direct,
            // Inbound: receive challenge/callback via websocket
            Account::Github(_) | Account::PGPFingerprint(_) => ValidationMode::Inbound,
            // Outbound: send challenge via websocket
            Account::Discord(_)
            | Account::Matrix(_)
            | Account::Email(_)
            | Account::Twitter(_)
            | Account::Web(_) => ValidationMode::Outbound,
            // Unsupported
            Account::Legal(_) => ValidationMode::Unsupported,
        }
    }

    pub fn should_skip_token(&self, is_done: bool) -> bool {
        is_done
            || self.determine() != ValidationMode::Outbound
                && !matches!(self, Account::PGPFingerprint(_))
    }

    pub async fn generate_token(&self, is_done: bool) -> Option<String> {
        match self {
            Account::Github(_) => {
                // NOTE: this should generate a url for the user to open on the browser and outh
                // our app
                Github::request_url().await
                // NOTE: request url here? so we will save it in this format
                // acc_type|url|network|wallet_id
                // or should we generate the url whenever someone request a state?
            }
            _ => {
                if self.should_skip_token(is_done) {
                    None
                } else {
                    Some(Token::generate().await.show())
                }
            }
        }
    }

    pub fn account_type(&self) -> AccountType {
        match self {
            Self::Discord(_) => AccountType::Discord,
            Self::Display(_) => AccountType::Display,
            Self::Email(_) => AccountType::Email,
            Self::Matrix(_) => AccountType::Matrix,
            Self::Twitter(_) => AccountType::Twitter,
            Self::Github(_) => AccountType::Github,
            Self::Legal(_) => AccountType::Legal,
            Self::Web(_) => AccountType::Web,
            Self::PGPFingerprint(_) => AccountType::PGPFingerprint,
        }
    }

    pub fn inner(&self) -> String {
        match self {
            Self::Twitter(v)
            | Self::Discord(v)
            | Self::Matrix(v)
            | Self::Display(v)
            | Self::Email(v)
            | Self::Legal(v)
            | Self::Github(v)
            | Self::Web(v) => v.to_owned(),
            Self::PGPFingerprint(v) => hex::encode(v),
        }
    }

    pub fn from_type_and_value(account_type: AccountType, value: String) -> Self {
        match account_type {
            AccountType::Discord => Self::Discord(value),
            AccountType::Display => Self::Display(value),
            AccountType::Email => Self::Email(value),
            AccountType::Matrix => Self::Matrix(value),
            AccountType::Twitter => Self::Twitter(format!("@{}", value)),
            AccountType::Github => Self::Github(value),
            AccountType::Legal => Self::Legal(value),
            AccountType::Web => Self::Web(value),
            AccountType::PGPFingerprint => {
                if let Ok(bytes) = hex::decode(&value) {
                    if bytes.len() == 20 {
                        let mut fingerprint = [0u8; 20];
                        fingerprint.copy_from_slice(&bytes);
                        Self::PGPFingerprint(fingerprint)
                    } else {
                        Self::PGPFingerprint([0u8; 20])
                    }
                } else {
                    Self::PGPFingerprint([0u8; 20])
                }
            }
        }
    }

    pub fn into_accounts(value: &IdentityInfo) -> Vec<Account> {
        info!(identity_info = %format!("{:?}", value), "Converting IdentityInfo into accounts");
        let mut accounts = Vec::new();

        let mut add_if_some = |data: &IdentityData, constructor: fn(String) -> Account| {
            if let Some(value) = identity_data_tostring(data) {
                accounts.push(constructor(value));
            }
        };

        add_if_some(&value.discord, Account::Discord);
        add_if_some(&value.twitter, Account::Twitter);
        add_if_some(&value.matrix, Account::Matrix);
        add_if_some(&value.email, Account::Email);
        add_if_some(&value.display, Account::Display);
        add_if_some(&value.github, Account::Github);
        add_if_some(&value.legal, Account::Legal);
        add_if_some(&value.web, Account::Web);

        if let Some(fingerprint) = value.pgp_fingerprint {
            accounts.push(Account::PGPFingerprint(fingerprint));
        }

        accounts
    }

    pub fn into_hashmap<I>(accounts: I, done: bool) -> HashMap<Account, bool>
    where
        I: IntoIterator<Item = Account>,
    {
        accounts.into_iter().map(|acc| (acc, done)).collect()
    }
}

impl FromStr for Account {
    type Err = anyhow::Error;

    fn from_str(s: &str) -> Result<Self, Self::Err> {
        let matrix_regex = Regex::new(r"@(?<name>[a-z0-9][a-z0-9.=/-]*):(?<domain>(?:[a-zA-Z0-9.-]+|\[[0-9A-Fa-f:.]+\])(?::\d{1,5})?)").unwrap();
        info!("Checking format for {s}");
        match matrix_regex.captures(s) {
            Some(account) => {
                info!(acc_format = %"valid", acc_type = %"matrix", "Account info");
                let acc_name: &str = &account["name"];
                let domain: &str = &account["domain"];
                Ok(Self::Matrix(format!("@{}:{}", acc_name, domain)))
            }
            None => {
                let (account_type, value) = s
                    .split_once('|')
                    .ok_or_else(|| anyhow::anyhow!("Invalid account format, expected Type:Name"))?;
                let account_type: AccountType = account_type.parse()?;
                info!(acc_format = %"valid", acc_type = %account_type, "Account info");
                Ok(Self::from_type_and_value(
                    account_type,
                    value.trim().to_owned(),
                ))
            }
        }
    }
}

impl Serialize for Account {
    fn serialize<S>(&self, serializer: S) -> Result<S::Ok, S::Error>
    where
        S: serde::Serializer,
    {
        let s = format!("{}|{}", self.account_type(), self.inner());
        serializer.serialize_str(&s)
    }
}

impl<'de> Deserialize<'de> for Account {
    fn deserialize<D>(deserializer: D) -> Result<Self, D::Error>
    where
        D: serde::Deserializer<'de>,
    {
        let s = String::deserialize(deserializer)?;
        Self::from_str(&s).map_err(serde::de::Error::custom)
    }
}

#[derive(Debug, Serialize, Deserialize, Clone, Eq, PartialEq, Hash)]
#[serde(rename_all(serialize = "lowercase"))]
pub enum Network {
    #[serde(alias = "paseo", alias = "PASEO")]
    Paseo,
    #[serde(alias = "polkadot", alias = "POLKADOT")]
    Polkadot,
    #[serde(alias = "kusama", alias = "KUSAMA")]
    Kusama,
    #[serde(alias = "rococo", alias = "ROCOCO")]
    Rococo,
}

impl Display for Network {
    fn fmt(&self, f: &mut fmt::Formatter<'_>) -> fmt::Result {
        // NOTE: this is done for compatibility reasons
        match self {
            Network::Paseo => write!(f, "paseo"),
            Network::Polkadot => write!(f, "polkadot"),
            Network::Kusama => write!(f, "kusama"),
            Network::Rococo => write!(f, "rococo"),
        }
    }
}

impl Default for Network {
    fn default() -> Self {
        Self::Rococo // hmmm?
    }
}

impl Network {
    pub fn from_str(network: &str) -> anyhow::Result<Self> {
        match network {
            "Paseo" | "paseo" => Ok(Self::Paseo),
            "Kusama" | "kusama" => Ok(Self::Kusama),
            "Polkadot" | "polkadot" => Ok(Self::Polkadot),
            "Rococo" | "rococo" => Ok(Self::Rococo),
            _ => Err(anyhow!("Unkown or not supported network '{network}'")),
        }
    }
}

// --------------------------------------
#[derive(Debug, Serialize, Deserialize, Clone)]
pub struct SubscribeAccountStateRequest {
    #[serde(rename = "type")]
    pub _type: RequestType,
    pub payload: AccountId32,
    pub network: Network,
}

#[derive(Debug, Serialize, Deserialize, Clone)]
pub struct VerifyPGPKeyRequest {
    #[serde(rename = "type")]
    pub _type: RequestType,
    pub pubkey: String,
    #[serde(deserialize_with = "ss58_to_account_id32")]
    pub account: AccountId32,
    pub network: Network,
}

#[derive(Debug, Serialize, Deserialize, Clone)]
pub struct IncomingSubscribeRequest {
    pub network: Network,
    #[serde(deserialize_with = "ss58_to_account_id32")]
    pub account: AccountId32,
}

#[derive(Debug, Serialize, Deserialize, Clone)]
pub struct IncomingVerifyPGPRequest {
    pub network: Network,
    pub signed_challenge: String,
    pub pubkey: String,
    #[serde(deserialize_with = "ss58_to_account_id32")]
    pub account: AccountId32,
}

#[derive(Debug, Serialize, Deserialize, Clone)]
pub struct ChallengedAccount {
    pub network: String,
    pub account: String,
    pub field: AccountType,
    pub challenge: String,
}

#[derive(Debug, Serialize, Deserialize, Clone)]
pub struct VerificationRequest {
    #[serde(rename = "type")]
    pub _type: RequestVerificationChallenge,
    pub payload: RequestedAccount,
}

#[derive(Debug, Serialize, Deserialize, Clone)]
pub struct RequestedAccount {
    pub wallet_id: AccountId32,
    pub field: AccountType,
    pub network: String,
}

#[derive(Debug, Serialize, Deserialize, Clone)]
pub struct VerificationResponse {
    pub version: String,
    #[serde(rename = "type")]
    pub _type: RequestVerificationChallenge,
    payload: Account,
}

#[derive(Debug, Serialize, Deserialize, Clone)]
pub struct VerifyIdentityRequest {
    #[serde(rename = "type")]
    pub _type: String,
    pub payload: ChallengedAccount,
}

#[derive(Debug, Serialize, Deserialize, Clone)]
#[serde(tag = "type", content = "payload")]
pub enum WebSocketMessage {
    SubscribeAccountState(SubscribeAccountStateRequest),
    RequestVerificationChallenge(VerificationRequest),
    VerifyIdentity(VerifyIdentityRequest),
    JsonResult(JsonResultPayload),
}

#[derive(Debug, Serialize, Deserialize, Clone)]
pub struct VersionedMessage {
    pub version: String,
    #[serde(rename = "type")]
    pub message_type: String,
    pub payload: serde_json::Value,
}

// ------------------
#[derive(Debug, Serialize, Deserialize, Clone)]
pub enum SubscribeAccountState {
    SubscribeAccountState,
}

#[derive(Debug, Serialize, Deserialize, Clone)]
pub enum RequestType {
    SubscribeAccountState,
    VerifyPGPKey,
}

#[derive(Debug, Serialize, Deserialize, Clone)]
pub enum RequestVerificationChallenge {
    RequestVerificationChallenge,
}

#[derive(Debug, Serialize, Deserialize, Clone)]
pub enum VerifyIdentity {
    VerifyIdentity,
}

#[derive(Debug, Serialize, Deserialize, Clone)]
pub struct JsonResultPayload {
    #[serde(rename = "type")]
    response_type: String,
    message: serde_json::Value,
}

#[instrument(name = "node_listener")]
pub async fn spawn_node_listener() -> anyhow::Result<()> {
    NodeListener::new().await?.listen().await
}

/// Converts the inner of [IdentityData] to a [String]
#[instrument(skip_all)]
pub fn identity_data_tostring(data: &IdentityData) -> Option<String> {
    let result = match data {
        IdentityData::Raw0(v) => Some(String::from_utf8_lossy(v).to_string()),
        IdentityData::Raw1(v) => Some(String::from_utf8_lossy(v).to_string()),
        IdentityData::Raw2(v) => Some(String::from_utf8_lossy(v).to_string()),
        IdentityData::Raw3(v) => Some(String::from_utf8_lossy(v).to_string()),
        IdentityData::Raw4(v) => Some(String::from_utf8_lossy(v).to_string()),
        IdentityData::Raw5(v) => Some(String::from_utf8_lossy(v).to_string()),
        IdentityData::Raw6(v) => Some(String::from_utf8_lossy(v).to_string()),
        IdentityData::Raw7(v) => Some(String::from_utf8_lossy(v).to_string()),
        IdentityData::Raw8(v) => Some(String::from_utf8_lossy(v).to_string()),
        IdentityData::Raw9(v) => Some(String::from_utf8_lossy(v).to_string()),
        IdentityData::Raw10(v) => Some(String::from_utf8_lossy(v).to_string()),
        IdentityData::Raw11(v) => Some(String::from_utf8_lossy(v).to_string()),
        IdentityData::Raw12(v) => Some(String::from_utf8_lossy(v).to_string()),
        IdentityData::Raw13(v) => Some(String::from_utf8_lossy(v).to_string()),
        IdentityData::Raw14(v) => Some(String::from_utf8_lossy(v).to_string()),
        IdentityData::Raw15(v) => Some(String::from_utf8_lossy(v).to_string()),
        IdentityData::Raw16(v) => Some(String::from_utf8_lossy(v).to_string()),
        IdentityData::Raw17(v) => Some(String::from_utf8_lossy(v).to_string()),
        IdentityData::Raw18(v) => Some(String::from_utf8_lossy(v).to_string()),
        IdentityData::Raw19(v) => Some(String::from_utf8_lossy(v).to_string()),
        IdentityData::Raw20(v) => Some(String::from_utf8_lossy(v).to_string()),
        IdentityData::Raw21(v) => Some(String::from_utf8_lossy(v).to_string()),
        IdentityData::Raw22(v) => Some(String::from_utf8_lossy(v).to_string()),
        IdentityData::Raw23(v) => Some(String::from_utf8_lossy(v).to_string()),
        IdentityData::Raw24(v) => Some(String::from_utf8_lossy(v).to_string()),
        IdentityData::Raw25(v) => Some(String::from_utf8_lossy(v).to_string()),
        IdentityData::Raw26(v) => Some(String::from_utf8_lossy(v).to_string()),
        IdentityData::Raw27(v) => Some(String::from_utf8_lossy(v).to_string()),
        IdentityData::Raw28(v) => Some(String::from_utf8_lossy(v).to_string()),
        IdentityData::Raw29(v) => Some(String::from_utf8_lossy(v).to_string()),
        IdentityData::Raw30(v) => Some(String::from_utf8_lossy(v).to_string()),
        IdentityData::Raw31(v) => Some(String::from_utf8_lossy(v).to_string()),
        IdentityData::Raw32(v) => Some(String::from_utf8_lossy(v).to_string()),
        _ => None,
    };
    debug!("Data: {:?}", result);

    result
}

/// helper function to deserialize SS58 string into AccountId32
#[instrument(skip_all)]
fn ss58_to_account_id32<'de, D>(deserializer: D) -> Result<AccountId32, D::Error>
where
    D: serde::Deserializer<'de>,
{
    let ss58: String = Deserialize::deserialize(deserializer)?;
    AccountId32::from_str(&ss58)
        .map_err(|e| serde::de::Error::custom(format!("Invalid SS58: {e:?}")))
}

#[deprecated]
fn string_to_account_id(s: &str) -> anyhow::Result<AccountId32> {
    AccountId32::from_str(s).map_err(|e| anyhow!("Invalid account ID: {}", e))
}

#[derive(Debug, Clone)]
struct SocketListener {
    redis_cfg: RedisConfig,
    span: Span,
    socket_addr: SocketAddr,
}

impl SocketListener {
    pub async fn new() -> Self {
        let cfg = GLOBAL_CONFIG
            .get()
            .expect("GLOBAL_CONFIG is not initialized");
        let span = info_span!("socket_listener");
        Self {
            span,
            redis_cfg: cfg.redis.clone(),
            socket_addr: cfg.websocket.socket_addrs().unwrap(),
        }
    }

    #[instrument(skip_all, parent = &self.span, name = "subscription_request")]
    pub async fn handle_subscription_request(
        &mut self,
        request: IncomingSubscribeRequest,
        subscriber: &mut Option<AccountId32>,
    ) -> anyhow::Result<serde_json::Value> {
        let cfg = GLOBAL_CONFIG
            .get()
            .expect("GLOBAL_CONFIG is not initialized");

        if !cfg.registrar.is_network_supported(&request.network) {
            return Ok(serde_json::json!({
                "type": "error",
                "message": format!("Network {} not supported", request.network)
            }));
        }

        let network_cfg = cfg
            .registrar
            .get_network(&request.network)
            .ok_or_else(|| anyhow!("Network {} not configured", request.network))?;

        *subscriber = Some(request.account.clone());
        let client = NodeClient::from_url(&network_cfg.endpoint).await?;
        let registration = node::get_registration(&client, &request.account).await?;

        let mut conn = RedisConnection::get_connection(&self.redis_cfg).await?;

        // 1) attempt to load existing verification state, if any
        let existing_verification = conn
            .get_verification_state(&request.network, &request.account)
            .await?;

        // 2) if none found, create a fresh AccountVerification
        let mut verification = existing_verification
            .unwrap_or_else(|| AccountVerification::new(request.network.to_string()));

        // get the accounts from the chain's identity info
        let accounts = filter_accounts(
            &registration.info,
            &request.account,
            network_cfg.registrar_index,
            &request.network,
        )
        .await?;

        // 3) for each discovered account, only create a token if we do not
        //    already have one stored. Otherwise, reuse the old token/challenge.
        for (account, is_done) in &accounts {
            let (name, acc_type) = (account.inner(), account.account_type());

            // only add a new challenge if not already present.
            // if *is_done or it's a display_name, we set `token=None` so it's considered done.
            if !verification.challenges.contains_key(&acc_type.to_string()) {
                let token = account.generate_token(*is_done).await;
                verification.add_challenge(&acc_type, name.clone(), token);
            }
        }

        // save new state
        conn.init_verification_state(&request.network, &request.account, &verification, &accounts)
            .await?;

        // get hash and build state message
        let hash = self.hash_identity_info(&registration.info);

        // return state in json
        conn.build_account_state_message(&request.network, &request.account, Some(hash))
            .await
    }

    /// Generates a hex-encoded blake2 hash of the identity info with 0x prefix
    fn hash_identity_info(&self, info: &IdentityInfo) -> String {
        let encoded_info = info.encode();
        let hash = blake2_256(&encoded_info);
        format!("0x{}", hex::encode(hash))
    }

    #[instrument(skip_all, parent = &self.span)]
    async fn process_v1(
        &mut self,
        message: VersionedMessage,
        subscriber: &mut Option<AccountId32>,
    ) -> anyhow::Result<serde_json::Value> {
        match message.message_type.as_str() {
            "SubscribeAccountState" => {
                let incoming: IncomingSubscribeRequest = serde_json::from_value(message.payload)
                    .map_err(|e| anyhow!("Invalid SubscribeAccountState payload: {}", e))?;

                self.handle_subscription_request(incoming, subscriber).await
            }
            "VerifyPGPKey" => {
                let incoming: IncomingVerifyPGPRequest = serde_json::from_value(message.payload)
                    .map_err(|e| anyhow!("Invalid SubscribeAccountState payload: {}", e))?;
                self.handle_pgp_verification_request(incoming, subscriber)
                    .await
            }
            // TODO: Add endpoint for inputting verifications
            _ => Err(anyhow!(
                "Unsupported message type: {}",
                message.message_type
            )),
        }
    }

    #[instrument(skip_all, parent = &self.span)]
    pub async fn _handle_incoming(
        &mut self,
        message: Message,
        subscriber: &mut Option<AccountId32>,
    ) -> Result<serde_json::Value> {
        // 1) ensure the message is text
        let text = match message {
            Message::Text(t) => t,
            _ => {
                return Ok(json!({
                    "type": "error",
                    "message": "Unsupported message format"
                }))
            }
        };

        // 2) attempt to parse the JSON into a VersionedMessage
        let versioned_msg: VersionedMessage = match serde_json::from_str(&text) {
            Ok(v) => v,
            Err(e) => {
                return Ok(json!({
                    "type": "error",
                    "message": format!("Failed to parse message: {}", e)
                }))
            }
        };

        // 3) check the version
        if versioned_msg.version.as_str() != "1.0" {
            return Ok(json!({
                "type": "error",
                "message": format!("Unsupported version: {}", versioned_msg.version),
            }));
        }

        // 4) handle the v1 version
        match self.process_v1(versioned_msg, subscriber).await {
            Ok(response) => Ok(response),
            Err(e) => Ok(json!({
                "type": "error",
                "message": e.to_string()
            })),
        }
    }

    // TODO: check if Judgement is requested (JudgementRequested)
    /// checks if the registration request is well synchronized with the registrar node
    pub async fn check_node(
        id: AccountId32,
        accounts: Vec<Account>,
        network: &Network,
    ) -> anyhow::Result<()> {
        let cfg = GLOBAL_CONFIG
            .get()
            .expect("GLOBAL_CONFIG is not initialized");
        let network_cfg = cfg
            .registrar
            .get_network(network)
            .ok_or_else(|| anyhow!("Network {} not configured", network))?;

        let client = NodeClient::from_url(&network_cfg.endpoint).await?;
        let registration = node::get_registration(&client, &id).await?;

        info!(registration = %format!("{:?}", registration));

        Self::is_complete(&registration, &accounts)?;
        // TODO: instead of using index 0 judgement search for our registrar judgement that its paid
        // now if there is more than 1 judgement from other registrars I think this breaks
        Self::has_paid_fee(registration.judgements.0)?;
        Self::validate_account_types(&accounts, network_cfg)?;

        Ok(())
    }

    fn validate_account_types(
        accounts: &[Account],
        network_cfg: &RegistrarConfig,
    ) -> anyhow::Result<()> {
        for account in accounts {
            let acc_type = account.account_type();
            let supported = network_cfg.fields.iter().any(|field| {
                AccountType::from_str(field)
                    .map(|f| f == acc_type)
                    .unwrap_or(false)
            });

            if !supported {
                return Err(anyhow!(
                    "Account type {} is not supported on this network",
                    acc_type,
                ));
            }
        }
        Ok(())
    }

    /// Checks if fee is paid
    /// TODO: migrate this to a common module
    fn has_paid_fee(judgements: Vec<(u32, Judgement<u128>)>) -> anyhow::Result<(), anyhow::Error> {
        if judgements
            .iter()
            .any(|(_, j)| matches!(j, Judgement::FeePaid(_)))
        {
            Ok(())
        } else {
            Err(anyhow!("fee is not paid!"))
        }
    }

    /// Compares between the accounts on the idendtity object on the check_node
    /// and the received requests
    /// TODO: migrate this to a common module
    pub fn is_complete<'a>(
        registration: &Registration<u128, IdentityInfo>,
        expected: &Vec<Account>,
    ) -> anyhow::Result<(), anyhow::Error> {
        for acc in expected {
            let (stored_acc, expected_acc) = match acc {
                Account::Email(email_acc) => {
                    (identity_data_tostring(&registration.info.email), email_acc)
                }
                Account::Discord(discord_acc) => (
                    identity_data_tostring(&registration.info.discord),
                    discord_acc,
                ),
                Account::Display(display_name) => (
                    identity_data_tostring(&registration.info.display),
                    display_name,
                ),
                // TODO: GITHUB
                Account::Matrix(matrix_acc) => (
                    identity_data_tostring(&registration.info.matrix),
                    matrix_acc,
                ),
                // TODO: PGP
                Account::Twitter(twit_acc) => {
                    (identity_data_tostring(&registration.info.twitter), twit_acc)
                }
                Account::Web(web_acc) => (identity_data_tostring(&registration.info.web), web_acc),
                Account::Github(github_acc) => (
                    identity_data_tostring(&registration.info.github),
                    github_acc,
                ),
                Account::PGPFingerprint(fingerprint) => (
                    Some(hex::encode(
                        registration
                            .info
                            .pgp_fingerprint
                            .ok_or_else(|| anyhow!("Internal error"))?,
                    )),
                    &hex::encode(fingerprint),
                ),
                _ => todo!(),
            };

            let stored_acc = stored_acc.ok_or_else(|| {
                anyhow!(
                    "{} acc {} not in identity obj",
                    acc.account_type(),
                    expected_acc
                )
            })?;

            if !expected_acc.eq(&stored_acc) {
                return Err(anyhow!("got {}, expected {}", expected_acc, stored_acc));
            }
        }
        Ok(())
    }

    pub async fn filter_message(message: &Message) -> Option<AccountId32> {
        if let Message::Text(text) = message {
            let parsed: VersionedMessage = serde_json::from_str(text).ok()?;
            let account_str = parsed.payload.as_str()?;
            return AccountId32::from_str(account_str).ok();
        }
        None
    }

    async fn send_message(
        write: &Arc<Mutex<SplitSink<WebSocketStream<TcpStream>, Message>>>,
        msg: String,
    ) -> Result<(), anyhow::Error> {
        debug!("Attempting to send message: {}", msg);
        let mut guard = write.lock().await;
        let result = guard.send(Message::Text(msg.into())).await;
        debug!("Message send result: {:?}", result);
        result.map_err(|e| e.into())
    }

    #[instrument(skip_all)]
    async fn close_ws_connection() {
        info!("Received close frame, closing...");
    }

    #[instrument(skip_all)]
    async fn handle_non_text_message() -> bool {
        info!("Recived non text message");
        true
    }

    #[instrument(skip_all)]
    async fn handle_connection_errors(error: Error) -> bool {
        error!(error = %error, "WebSocket error");
        false
    }

    #[instrument(skip_all, parent = &self.span)]
    async fn process_websocket(
        &mut self,
        ws_write: Arc<Mutex<SplitSink<WebSocketStream<TcpStream>, Message>>>,
        mut ws_read: SplitStream<WebSocketStream<TcpStream>>,
    ) {
        let mut subscriber: Option<AccountId32> = None;
        let (sender, mut receiver) = mpsc::channel::<serde_json::Value>(100);

        loop {
            tokio::select! {
                Some(msg) = receiver.next() => {
                    if !self.handle_channel_message(&ws_write, msg).await {
                        break;
                    }
                }

                Some(msg_result) = ws_read.next() => {
                    match msg_result {
                        Ok(Message::Close(_)) => {
                            Self::close_ws_connection().await;
                            break;
                        }
                        _ => {
                            if !self.handle_ws_message(&ws_write, msg_result, &mut subscriber, sender.clone()).await {
                                Self::close_ws_connection().await;
                                break;
                            }
                        }
                    }
                }

                else => {
                    info!("WebSocket or channel stream ended");
                    break;
                }
            }
        }

        // Cleanup
        if let Some(id) = subscriber {
            info!(subscriber_id = %id, "Cleaning up subscriber");
        }
        info!("WebSocket connection closed");
    }

    #[instrument(skip_all, parent = &self.span)]
    async fn handle_channel_message(
        &self,
        write: &Arc<Mutex<SplitSink<WebSocketStream<TcpStream>, Message>>>,
        msg: serde_json::Value,
    ) -> bool {
        let resp_type = msg
            .get("type")
            .and_then(|v| v.as_str())
            .unwrap_or("unknown");

        match serde_json::to_string(&msg) {
            Ok(serialized) => {
                info!(response_type = %resp_type, "Sending response");
                match Self::send_message(write, serialized).await {
                    Ok(_) => true,
                    Err(e) => {
                        error!(error = %e, "Failed to send message");
                        false
                    }
                }
            }
            Err(e) => {
                error!(error = %e, "Failed to serialize response");
                true
            }
        }
    }

    #[instrument(skip_all, parent = &self.span)]
    async fn handle_ws_message(
        &mut self,
        write: &Arc<Mutex<SplitSink<WebSocketStream<TcpStream>, Message>>>,
        msg_result: Result<Message, tokio_tungstenite::tungstenite::Error>,
        subscriber: &mut Option<AccountId32>,
        sender: Sender<serde_json::Value>,
    ) -> bool {
        match msg_result {
            Ok(Message::Text(bytes)) => {
                // Convert Utf8Bytes to string using to_string()
                let text = bytes.to_string();
                self.handle_text_message(write, text, subscriber, sender)
                    .await
            }
            Ok(Message::Close(_)) => false,
            Ok(_) => Self::handle_non_text_message().await,
            Err(e) => Self::handle_connection_errors(e).await,
        }
    }

    #[instrument(skip_all, parent = &self.span)]
    async fn handle_text_message(
        &mut self,
        write: &Arc<Mutex<SplitSink<WebSocketStream<TcpStream>, Message>>>,
        text: String,
        subscriber: &mut Option<AccountId32>,
        sender: Sender<serde_json::Value>,
    ) -> bool {
        let parsed: VersionedMessage = match serde_json::from_str(&text) {
            Ok(msg) => msg,
            Err(_) => {
                error!("Failed to parse WebSocket message");
                return true;
            }
        };

        info!(
            message_version = %parsed.version,
            message_type = %parsed.message_type,
            "Received WebSocket message"
        );

        match self
            ._handle_incoming(Message::Text(text.into()), subscriber)
            .await
        {
            Ok(response) => {
                let serialized = match serde_json::to_string(&response) {
                    Ok(s) => s,
                    Err(e) => {
                        error!(error = %e, "Failed to serialize response");
                        return true;
                    }
                };

                if let Err(e) = Self::send_message(write, serialized).await {
                    error!(error = %e, "Failed to send response");
                    return false;
                }

                if let Some(id) = subscriber.take() {
                    info!(subscriber_id = %id, "New subscriber registered");
                    let mut cloned_self = self.clone();
                    tokio::spawn(async move {
                        if let Err(e) = cloned_self.spawn_redis_listener(sender, id, response).await
                        {
                            error!(error = %e, "Redis listener error");
                        }
                    });
                }
                true
            }
            Err(e) => self.handle_error_response(write, e).await,
        }
    }

    #[instrument(skip_all, parent = &self.span)]
    async fn handle_successful_response(
        &self,
        write: &Arc<Mutex<SplitSink<WebSocketStream<TcpStream>, Message>>>,
        response: serde_json::Value,
        subscriber: &mut Option<AccountId32>,
        sender: Sender<serde_json::Value>,
    ) -> bool {
        debug!("Handling successful response: {:?}", response);

        let serialized = match serde_json::to_string(&response) {
            Ok(s) => s,
            Err(e) => {
                error!(error = %e, "Failed to serialize response");
                return true;
            }
        };

        let resp_type = response
            .get("type")
            .and_then(|v| v.as_str())
            .unwrap_or("unknown");
        debug!(response_type = %resp_type, "Sending response");

        if let Err(e) = Self::send_message(write, serialized).await {
            error!(error = %e, "Failed to send response");
            return false;
        }

        if let Some(id) = subscriber.take() {
            info!(subscriber_id = %id, "New subscriber registered");
            let mut cloned_self = self.clone();
            tokio::spawn(async move {
                if let Err(e) = cloned_self.spawn_redis_listener(sender, id, response).await {
                    error!(error = %e, "Redis listener error");
                }
            });
        }

        true
    }

    #[instrument(skip_all)]
    async fn handle_error_response(
        &self,
        write: &Arc<Mutex<SplitSink<WebSocketStream<TcpStream>, Message>>>,
        error: anyhow::Error,
    ) -> bool {
        error!(error = %error, "Error handling message");

        let error_response = serde_json::json!({
            "version": "1.0",
            "error": error.to_string()
        });

        match serde_json::to_string(&error_response) {
            Ok(serialized) => match Self::send_message(write, serialized).await {
                Ok(_) => true,
                Err(e) => {
                    error!(error = %e, "Failed to send error response");
                    false
                }
            },
            Err(e) => {
                error!(error = %e, "Failed to serialize error response");
                true
            }
        }
    }

    /// Handles incoming websocket connection
    #[instrument(skip_all, parent = &self.span)]
    pub async fn handle_connection(&mut self, stream: std::net::TcpStream) {
        let peer_addr = stream
            .peer_addr()
            .map_or("unknown".to_string(), |addr| addr.to_string());

        info!(
            { peer_addr = peer_addr },
            "New WebSocket connection attempt"
        );

        let tokio_stream = match tokio::net::TcpStream::from_std(stream) {
            Ok(stream) => {
                debug!(
                    { peer_addr = peer_addr },
                    "Successfully converted to tokio TcpStream"
                );
                stream
            }
            Err(e) => {
                error!(error = %e, "Failed to convert to tokio TcpStream");
                return;
            }
        };

        let ws_stream = match tokio_tungstenite::accept_async(tokio_stream).await {
            Ok(stream) => {
                info!("WebSocket handshake successful");
                stream
            }
            Err(e) => {
                error!(error = %e, "WebSocket handshake failed");
                return;
            }
        };

        let (write, read) = ws_stream.split();
        let write = Arc::new(Mutex::new(write));

        info!("Starting WebSocket message processing");
        self.process_websocket(write, read).await;
    }

    /// websocket listener
    #[instrument(skip_all, fields(peer_addr), parent = &self.span)]
    pub async fn listen(&mut self) -> anyhow::Result<()> {
        let listener = match tokio::net::TcpListener::bind(self.socket_addr).await {
            Ok(l) => l,
            Err(e) => {
                error!("Failed to bind to address: {}", e);
                std::process::exit(1);
            }
        };
        info!("WebSocket server listening on {}", self.socket_addr);

        loop {
            match listener.accept().await {
                Ok((stream, addr)) => {
                    info!(peer_addr = %addr, "Incoming websocket connection");
                    let mut clone = self.clone();
                    tokio::spawn(async move {
                        clone.handle_connection(stream.into_std().unwrap()).await;
                    });
                    info!("Connection handler spawned");
                }
                Err(e) => {
                    error!("Failed to accept connection: {}", e);
                }
            }
        }
    }

    #[instrument(skip_all, parent = &self.span)]
    async fn spawn_redis_listener(
        &mut self,
        mut sender: Sender<serde_json::Value>,
        account: AccountId32,
        response: serde_json::Value,
    ) -> anyhow::Result<()> {
        let redis_cfg = self.redis_cfg.clone();
        info!(account_id = %account.to_string(), "Starting Redis listener task!");

        tokio::spawn(async move {
            let mut redis_conn = match RedisConnection::get_connection(&redis_cfg).await {
                Ok(conn) => conn,
                Err(e) => {
                    error!("Failed to create Redis connection: {}", e);
                    return;
                }
            };

            let network = &response["payload"]["message"]["AccountState"]["network"];
            let channel = format!(
                "__keyspace@0__:{}|{}",
                account,
                network.as_str().unwrap_or_default(),
            );

            if let Err(e) = redis_conn.subscribe(&channel).await {
                error!("Unable to subscribe to {} because {:?}", channel, e);
                return;
            };

            // TODO: make this kill iteslf when an completed state is true, since we don't want
            // to listen for events forever!
            debug!("Starting message processing loop");
            let mut stream = redis_conn.pubsub_stream().await;
            while let Some(msg) = stream.next().await {
                debug!("Redis event received: {:?}", msg);

                // process message, continue on error
                let result = match RedisConnection::process_state_change(&redis_cfg, &msg).await {
                    Ok(result) => result,
                    Err(e) => {
                        error!(error = %e, "Failed to process Redis message {:?}", msg);
                        continue;
                    }
                };

                // extract object if it exists, continue if none
                let (_, obj) = match result {
                    Some(data) => data,
                    None => continue,
                };

                // send message, break if channel closed
                if (sender.send(obj).await).is_err() {
                    info!("WebSocket channel closed, stopping Redis listener");
                    break;
                }
            }
            debug!("Redis listener loop ended");
        });

        debug!("Redis listener task spawned");
        Ok(())
    }

    /// Handles PGP registration by checking signed challenge signature and challenge content
    async fn handle_pgp_verification_request(
        &self,
        request: IncomingVerifyPGPRequest,
        subscriber: &mut Option<AccountId32>,
    ) -> anyhow::Result<serde_json::Value> {
        let cfg = GLOBAL_CONFIG
            .get()
            .expect("GLOBAL_CONFIG is not initialized");

        // filter only supported networks
        if !cfg.registrar.is_network_supported(&request.network) {
            return Err(anyhow!("Network {} not supported", request.network));
        }

        // get network configuration
        let network_cfg = cfg
            .registrar
            .get_network(&request.network)
            .ok_or_else(|| anyhow!("Network {} not configured", request.network))?;

        *subscriber = Some(request.account.clone());
        // get registration info on fron the blockchain node
        let client = NodeClient::from_url(&network_cfg.endpoint).await?;
        let registration = node::get_registration(&client, &request.account).await?;

        let Some(registred_fingerprint) = registration.info.pgp_fingerprint else {
            return Err(anyhow!(
                "No fingerprint is registered on chain for {:?}",
                request.account
            ));
        };
        let account_id = request.account;

        // verify challenge
        PGPHelper::verify(
            request.signed_challenge.as_bytes(),
            registred_fingerprint,
            &request.network,
            account_id,
        )
        .await
    }
}

/// Spawns a websocket server to listen for incoming registration requests
pub async fn spawn_ws_serv() -> anyhow::Result<()> {
    let mut listener = SocketListener::new().await;
    listener.listen().await
}

/// Used to listen/interact with BC events on the substrate node
#[derive(Debug, Clone)]
struct NodeListener {
    clients: HashMap<Network, NodeClient>,
    redis_cfg: RedisConfig,
    span: Span,
}

impl NodeListener {
    /// Creates a new [NodeListener]
    ///
    /// # Panics
    /// This function will fail if the _redis_url_ is an invalid url to a redis server
    /// or if _node_url_ is not a valid url for a substrate BC node
    pub async fn new() -> anyhow::Result<Self> {
        let cfg = GLOBAL_CONFIG
            .get()
            .expect("GLOBAL_CONFIG is not initialized");
        let mut clients = HashMap::new();

        for (network, network_cfg) in &cfg.registrar.networks {
            let client = NodeClient::from_url(&network_cfg.endpoint)
                .await
                .map_err(|e| anyhow!("Failed to connect to {} network: {}", network, e))?;
            clients.insert(network.clone(), client);
        }
        let span = info_span!("node_listener");

        Ok(Self {
            span,
            clients,
            redis_cfg: cfg.redis.clone(),
        })
    }

    #[instrument(skip_all, parent = &self.span)]
    async fn handle_registration(
        &mut self,
        who: &AccountId32,
        index: u32,
        network: &Network,
    ) -> anyhow::Result<()> {
        let cfg = GLOBAL_CONFIG
            .get()
            .expect("GLOBAL_CONFIG is not initialized");

        let network_cfg = cfg
            .registrar
            .get_network(network)
            .ok_or_else(|| anyhow!("Network {} not configured", network))?;

        if network_cfg.registrar_index != index {
            return Err(anyhow!(
                "Invalid registrar index on network {network}, expected {} but got {index}",
                network_cfg.registrar_index
            ));
        }

        let client = self
            .clients
            .get(network)
            .ok_or_else(|| anyhow!("No client for network {}", network))?;

        let registration = node::get_registration(client, who).await?;
        let accounts = Account::into_accounts(&registration.info);

        // validation
        SocketListener::check_node(who.clone(), accounts.clone(), network).await?;

        let mut conn = RedisConnection::get_connection(&self.redis_cfg).await?;
        conn.clear_all_related_to(network, who).await?;

        // filter accounts and create verification state
        let filtered_accounts = filter_accounts(
            &registration.info,
            who,
            network_cfg.registrar_index,
            network,
        )
        .await?;

        let mut verification = AccountVerification::new(network.to_string());

        // set up verification challenges
        for (account, is_done) in &filtered_accounts {
            let (name, acc_type) = (account.inner(), account.account_type());
            let token = account.generate_token(*is_done).await;
            verification.add_challenge(&acc_type, name, token);
        }

        // Save verification state to Redis
        conn.init_verification_state(network, who, &verification, &filtered_accounts)
            .await?;

        Ok(())
    }

    #[instrument(skip_all, parent = &self.span)]
    pub async fn handle_node_events(
        &mut self,
        event: EventDetails<SubstrateConfig>,
        network: &Network,
    ) {
        if let Ok(Some(req)) = event.as_event::<JudgementRequested>() {
            info!(requester = %req.who, "Judgement requested");

            match self
                .handle_registration(&req.who, req.registrar_index, network)
                .await
            {
                Ok(_) => {
                    info!(requester = %req.who, "Successfully processed registration request")
                }
                Err(e) => {
                    error!(error = %e, requester = %req.who, "Failed to process registration request")
                }
            }
        } else if let Ok(Some(req)) = event.as_event::<JudgementUnrequested>() {
            info!(requester = %req.who, "Judgement unrequested");

            match self
                .cancel_registration(&req.who, req.registrar_index, network)
                .await
            {
                Ok(_) => {
                    info!(requester = %req.who, "Successfully cancelled registration")
                }
                Err(e) => {
                    error!(error = %e, requester = %req.who, "Failed to cancel registration")
                }
            }
        }
    }

    /// Listens for incoming events on the substrate node, in particular
    /// the `requestJudgement` event
    #[instrument(skip_all, parent = &self.span)]
    pub async fn listen(self) -> anyhow::Result<()> {
        info!("Starting node listener");

        let cfg = GLOBAL_CONFIG
            .get()
            .expect("GLOBAL_CONFIG is not initialized");
        let networks = cfg.registrar.supported_networks();

        let mut handles = Vec::new();

        for network in networks {
            let client = self
                .clients
                .get(&network)
                .ok_or_else(|| anyhow!("No client for network {}", network))?;

            let mut block_stream = client.blocks().subscribe_finalized().await?;
            let network_name = network.clone();
            let mut self_clone = self.clone();

            let handle = tokio::spawn(async move {
                while let Some(item) = block_stream.next().await {
                    match item {
                        Ok(block) => {
                            if let Ok(events) = block.events().await {
                                self_clone.process_block_events(events, &network_name).await;
                            }
                        }
                        Err(e) => {
                            error!(error = %e, "Failed to process block")
                        }
                    }
                }
            });

            handles.push(handle);
        }

        futures::future::join_all(handles).await;
        Ok(())
    }

    /// process block events we listen
    #[instrument(skip_all, parent = &self.span)]
    async fn process_block_events(
        &mut self,
        events: subxt::events::Events<SubstrateConfig>,
        network: &Network,
    ) {
        for event_result in events.iter() {
            if let Ok(event) = event_result {
                if let Ok(Some(req)) = event.as_event::<JudgementRequested>() {
                    info!(requester = %req.who, "Judgement requested");

                    match self
                        .handle_registration(&req.who, req.registrar_index, network)
                        .await
                    {
                        Ok(_) => {
                            info!(requester = %req.who, "Successfully processed registration request")
                        }
                        Err(e) => {
                            error!(error = %e, requester = %req.who, "Failed to process registration request")
                        }
                    }
                } else if let Ok(Some(req)) = event.as_event::<JudgementUnrequested>() {
                    info!(requester = %req.who, "Judgement unrequested");

                    match self
                        .cancel_registration(&req.who, req.registrar_index, network)
                        .await
                    {
                        Ok(_) => {
                            info!(requester = %req.who, "Successfully cancelled registration")
                        }
                        Err(e) => {
                            error!(error = %e, requester = %req.who, "Failed to cancel registration")
                        }
                    }
                }
            }
        }
    }

    /// Handles incoming registration request via the `JudgementRequested` event by first checking
    /// if the requested fields/accounts can be verified, and if so, saves the registration request
    /// to `redis` as `done:false` otherwise, issue `Erroneous` judgement and save the registration
    /// request as `done:true`
    ///
    /// # TODO: remove this
    pub async fn handle_registration_request(
        conn: &mut RedisConnection,
        network: &Network,
        who: &AccountId32,
        accounts: &[(Account, bool)],
    ) -> anyhow::Result<()> {
        let mut verification = AccountVerification::new(network.to_string());

        for (account, is_done) in accounts {
            let (name, acc_type) = (account.inner(), account.account_type());

            let token = if account.should_skip_token(*is_done) {
                None
            } else {
                Some(Token::generate().await.show())
            };
            verification.add_challenge(&acc_type, name, token);
        }

        // convert accounts slice to HashMap
        let accounts_map: HashMap<Account, bool> = accounts.iter().cloned().collect();

        // save verification state to Redis
        conn.init_verification_state(network, who, &verification, &accounts_map)
            .await?;

        Ok(())
    }

    /// Cancels the pending registration requests issued by `who` by removing it's occurance on
    /// our `redis` server.
    ///
    /// # Note
    /// this method should be used in conjunction with the `JudgementUnrequested` event
    #[instrument(skip_all, parent = &self.span)]
    async fn cancel_registration(
        &self,
        who: &AccountId32,
        index: u32,
        network: &Network,
    ) -> anyhow::Result<()> {
        let cfg = GLOBAL_CONFIG
            .get()
            .expect("GLOBAL_CONFIG is not initialized");

        let network_cfg = cfg
            .registrar
            .get_network(network)
            .ok_or_else(|| anyhow!("Network {} not configured", network))?;

        if network_cfg.registrar_index != index {
            return Err(anyhow!(
                "Invalid registrar index on network {network}, expected {} but got {index}",
                network_cfg.registrar_index
            ));
        }

        let mut conn = RedisConnection::get_connection(&self.redis_cfg).await?;
        conn.clear_all_related_to(network, who).await?;
        Ok(())
    }
}

#[derive(Debug, Clone, Deserialize, Serialize, Default)]
pub struct VerificationFields {
    pub discord: bool,
    pub twitter: bool,
    pub matrix: bool,
    pub email: bool,
    pub display_name: bool,
    pub github: bool,
    pub legal: bool,
    pub web: bool,
    pub pgp_fingerprint: bool,
}

async fn handle_redis_message(redis_cfg: &RedisConfig, msg: &redis::Msg) -> anyhow::Result<()> {
    if let Ok(Some((id, value))) = RedisConnection::process_state_change(redis_cfg, msg).await {
        info!("Processed state change for {}: {:?}", id, value);
    }
    Ok(())
}

struct RedisSubscriber {
    redis_cfg: RedisConfig,
    span: Span,
}

impl RedisSubscriber {
    fn new(redis_cfg: RedisConfig) -> Self {
        let span = info_span!("redis_subscriber");
        Self { redis_cfg, span }
    }

    #[instrument(skip_all, parent = &self.span)]
    pub async fn listen(&mut self) -> anyhow::Result<()> {
        let mut redis_conn = RedisConnection::get_connection(&self.redis_cfg).await?;
        redis_conn.subscribe("__keyspace@0__:*").await?;
        let mut stream = redis_conn.pubsub_stream().await;
        while let Some(msg) = stream.next().await {
            info!("Redis event occured");
            if let Err(e) = self.handle_redis_message(msg).await {
                error!(error = %e, "Failed to handle Redis message");
                continue;
            }
        }
        info!("Redis subscription ended");
        Ok(())
    }

    #[instrument(skip_all, parent = &self.span)]
    pub async fn process_state_change(
        &self,
        msg: &redis::Msg,
    ) -> anyhow::Result<Option<(AccountId32, serde_json::Value)>> {
        let mut conn = RedisConnection::get_connection(&self.redis_cfg).await?;
        let payload: String = msg.get_payload()?;
        let channel = msg.get_channel_name();

        info!(payload = ?payload, channel = ?channel, "Processing Redis message");

        // early returns for unsupported operations
        if !matches!(payload.as_str(), "set" | "del") {
            info!("Ignoring Redis operation: {}", payload);
            return Ok(None);
        }

        // extract key from channel name
        let key = match channel.strip_prefix("__keyspace@0__:") {
            Some(k) => k,
            None => return Ok(None),
        };

        // parse network and account ID
        let (account_id, network) = match key.split_once('|') {
            Some(parts) => parts,
            None => return Ok(None),
        };

        let id = AccountId32::from_str(account_id)?;
        let network = Network::from_str(network)?;

        let account_state = conn
            .build_account_state_message(&network, &id, None)
            .await?;

        Ok(Some((id, account_state)))
    }

    #[instrument(skip_all, parent = &self.span)]
    async fn handle_redis_message(&self, msg: Msg) -> anyhow::Result<()> {
        if let Ok(Some((id, value))) = self.process_state_change(&msg).await {
            info!(
                account_id = %id.to_string(), new_state = %value.to_string(),
                "Processed new state"
            );
        }
        Ok(())
    }
}

pub async fn spawn_redis_subscriber() -> anyhow::Result<()> {
    let redis_cfg = GLOBAL_CONFIG.get().unwrap().redis.clone();
    RedisSubscriber::new(redis_cfg).listen().await
}

pub struct RedisConnection {
    span: Span,
    conn: ConnectionManager,
    pubsub: PubSub,
}

impl RedisConnection {
    #[instrument(skip_all, parent = None)]
    pub async fn default() -> Self {
        Self::get_connection(&GLOBAL_CONFIG.get().unwrap().redis)
            .await
            .unwrap()
    }

    // TODO: replace all occurance of .get_connection() to .default()
    #[instrument(skip_all, parent = None)]
    pub fn initialize_pool(addr: &RedisConfig) -> anyhow::Result<()> {
        info!("Initializing Redis client");

        let client = redis::Client::open(addr.url()?).map_err(|e| {
            error!(error = %e, "Failed to open Redis client");
            anyhow!("Cannot open Redis client: {}", e)
        })?;

        REDIS_CLIENT
            .set(Arc::new(client))
            .map_err(|_| anyhow!("Redis client already initialized"))?;

        info!("Redis client initialized successfully");
        Ok(())
    }

    #[instrument(skip_all, name = "redis_connection", parent = None)]
    pub async fn get_connection(_config: &RedisConfig) -> anyhow::Result<Self> {
        let span = tracing::Span::current();
        info!("Getting redis connection");
        let client = REDIS_CLIENT
            .get()
            .ok_or_else(|| anyhow!("Redis client not initialized"))?;

        let mut conn = client.get_connection_manager().await.map_err(|e| {
            error!(error = %e, "Failed to establish Redis connection");
            anyhow!("Cannot establish Redis connection: {}", e)
        })?;

        Self::enable_keyspace_notifications(&mut conn).await?;
        let pubsub = client.get_async_pubsub().await?;

        info!("Redis connection successfully established");
        Ok(Self { conn, pubsub, span })
    }

    #[instrument(skip_all, parent = &self.span)]
    pub async fn subscribe(&mut self, channel: &str) -> RedisResult<()> {
        info!(channel = %channel, "Subscribing to pubsub channel");
        self.pubsub.psubscribe(channel).await
    }

    #[instrument(skip_all, parent = &self.span)]
    pub async fn pubsub_stream(&mut self) -> impl Stream<Item = Msg> + '_ {
        info!("Getting PubSub stream");
        self.pubsub.on_message()
    }

    #[instrument(skip_all, name = "keyspace_notification", parent = None)]
    async fn enable_keyspace_notifications(conn: &mut ConnectionManager) -> anyhow::Result<()> {
        info!("Enabeling keyspace notification");
      
        match conn
            .send_packed_command(
                redis::cmd("CONFIG")
                    .arg("SET")
                    .arg("notify-keyspace-events")
                    .arg("KEA"),
            )
            .await
        {
            Ok(_) => Ok(()),
            Err(e) => Err(anyhow!("Cannot set notify-keyspace-events: {}", e)),
        }
    }

    /// Search through the redis for keys that are similar to the `pattern`
    #[instrument(skip_all, parent = &self.span)]
    pub async fn search(&mut self, pattern: &str) -> anyhow::Result<Vec<String>> {
        info!(pattern, "Searching");
        Ok(self
            .conn
            .scan_match::<&str, String>(pattern)
            .await?
            .collect::<Vec<String>>()
            .await)
    }

    /// Get all pending challenges of `wallet_id` as a [Vec<Vec<String>>]
    /// Returns pairs of [account_type, challenge_token]
    #[instrument(skip_all, parent = &self.span)]
    async fn get_challenges(
        &mut self,
        network: &Network,
        account_id: &AccountId32,
    ) -> anyhow::Result<Vec<Vec<String>>> {
        info!(account_id = ?account_id.to_string(), network = ?network, "Getting challenges");
        let state = match self.get_verification_state(network, account_id).await? {
            Some(s) => s,
            None => return Ok(Vec::new()),
        };

        info!(account_id = ?account_id.to_string(), network = ?network, "Filtering pending challenges");
        let pending = state
            .challenges
            .iter()
            .filter(|(_, challenge)| !challenge.done)
            .filter_map(|(acc_type, challenge)| {
                challenge
                    .token
                    .as_ref()
                    .map(|token| vec![acc_type.clone(), token.clone()])
            })
            .collect();

        Ok(pending)
    }

    /// constructing [VerificationFields] object from the registration done of all the accounts
    /// under `wallet_id`
    #[instrument(skip_all, parent = &self.span)]
    pub async fn extract_info(
        &mut self,
        network: &Network,
        account_id: &AccountId32,
    ) -> anyhow::Result<VerificationFields> {
        info!(
            account_id = ?account_id.to_string(), network = ?network,
            "Extracting verification fields",
        );
        let state = match self.get_verification_state(network, account_id).await? {
            Some(s) => s,
            None => return Ok(VerificationFields::default()),
        };

        let mut fields = VerificationFields::default();

        for (acc_type, challenge) in &state.challenges {
            if challenge.done {
                match acc_type.as_str() {
                    "discord" => fields.discord = true,
                    "twitter" => fields.twitter = true,
                    "matrix" => fields.matrix = true,
                    "display_name" => fields.display_name = true,
                    "email" => fields.email = true,
                    "github" => fields.github = true,
                    "legal" => fields.legal = true,
                    "web" => fields.web = true,
                    "pgp_fingerprint" => fields.pgp_fingerprint = true,
                    _ => {}
                }
            }
        }

        Ok(fields)
    }

    #[instrument(skip_all, parent = &self.span)]
    async fn clear_all_related_to(
        &mut self,
        network: &Network,
        who: &AccountId32,
    ) -> anyhow::Result<()> {
        let mut pipe = redis::pipe();
        pipe.cmd("DEL").arg(format!("{}|{}", who, network));

        let accounts = self.search(&format!("*|{}|{}", network, who)).await?;
        for account in accounts {
            pipe.cmd("DEL").arg(account);
        }

        pipe.exec_async(&mut self.conn).await?;
        Ok(())
    }

    pub async fn save_account(
        &mut self,
        network: &Network,
        account_id: &AccountId32,
        state: &AccountVerification,
        accounts: &HashMap<Account, bool>,
    ) -> anyhow::Result<()> {
        info!(state = ?state, "Saving account state");
        let mut pipe = redis::pipe();
        for account in accounts.keys() {
            let key = format!("{}|{}|{}", account, network, account_id);
            let pipe = pipe.cmd("SET").arg(&key);
            if let Some(challenge_info) = state.challenges.get(&account.account_type().to_string())
            {
                pipe.arg(&serde_json::to_string(&challenge_info)?);
            }
        }
        pipe.exec_async(&mut self.conn).await?;
        Ok(())
    }

    #[instrument(skip_all, parent = &self.span)]
    pub async fn save_state(
        &mut self,
        network: &Network,
        account_id: &AccountId32,
        state: &AccountVerification,
    ) -> anyhow::Result<()> {
        let key = format!("{}|{}", account_id, network);
        info!(state = ?state, "Saving account state");
        let value = serde_json::to_string(&state)?;

        redis::pipe()
            .cmd("SET")
            .arg(&key)
            .arg(value)
            .exec_async(&mut self.conn)
            .await?;

        Ok(())
    }

    #[instrument(skip_all)]
    pub async fn update_verification_state(
        &mut self,
        network: &Network,
        account_id: &AccountId32,
        state: &AccountVerification,
    ) -> anyhow::Result<()> {
        self.save_state(network, account_id, state).await?;
        let mut pipe = redis::pipe();

        for (acc_type, info) in state.challenges.iter() {
            let account_type = AccountType::from_str(acc_type)?;
            let acc_key = Account::from_type_and_value(account_type, info.name.clone());
            let key = format!("{}|{}|{}", acc_key, network, account_id);
            pipe.cmd("SET")
                .arg(&key)
                .arg(&serde_json::to_string(&info)?);
        }

        pipe.exec_async(&mut self.conn).await?;
        Ok(())
    }

    // #[instrument(skip_all, parent = &self.span)]
    // NOTE: don't instrument this
    #[instrument(skip_all, parent = &self.span)]
    pub async fn init_verification_state(
        &mut self,
        network: &Network,
        account_id: &AccountId32,
        state: &AccountVerification,
        accounts: &HashMap<Account, bool>,
    ) -> anyhow::Result<()> {
        self.save_state(network, account_id, state).await?;
        self.save_account(network, account_id, state, accounts)
            .await?;

        Ok(())
    }

    #[instrument(skip_all, parent = &self.span, name = "verification_state")]
    pub async fn get_verification_state(
        &mut self,
        network: &Network,
        account_id: &AccountId32,
    ) -> anyhow::Result<Option<AccountVerification>> {
        let key = format!("{}|{}", account_id, network);
        info!(account_id = ?account_id.to_string(), network = ?network, "Getting verification state");
        let value: Option<String> = self.conn.get(&key).await?;

        match value {
            Some(json) => Ok(Some(serde_json::from_str(&json)?)),
            None => Ok(None),
        }
    }

    #[instrument(skip_all, parent = &self.span)]
    pub async fn update_challenge_status(
        &mut self,
        network: &Network,
        account_id: &AccountId32,
        account_type: &AccountType,
    ) -> anyhow::Result<bool> {
        info!(
            network = ?network,
            account_id = ?account_id.to_string(),
            account_type = ?account_type,
            "Updating challenge state"
        );
        if let Some(mut state) = self.get_verification_state(network, account_id).await? {
            state.mark_challenge_done(account_type)?;
            self.update_verification_state(network, account_id, &state)
                .await?;
            return Ok(true);
        }
        return Ok(false);
    }

    #[instrument(skip_all, parent = &self.span)]
    async fn build_account_state_message(
        &mut self,
        network: &Network,
        account_id: &AccountId32,
        hash: Option<String>, // optional for state updates
    ) -> anyhow::Result<serde_json::Value> {
        let fields = self.extract_info(network, account_id).await?;
        let pending_challenges = self.get_challenges(network, account_id).await?;

        Ok(serde_json::json!({
            "type": "JsonResult",
            "payload": {
                "type": "ok",
                "message": {
                    "AccountState": {
                        "account": account_id.to_string(),
                        "network": network,
                        "hashed_info": hash,
                        "verification_state": {
                            "fields": fields
                        },
                        "pending_challenges": pending_challenges
                    }
                }
            }
        }))
    }

    #[instrument(skip_all)]
    pub async fn process_state_change(
        redis_cfg: &RedisConfig,
        msg: &redis::Msg,
    ) -> anyhow::Result<Option<(AccountId32, serde_json::Value)>> {
        let mut conn = RedisConnection::get_connection(redis_cfg).await?;
        let payload: String = msg.get_payload()?;
        let channel = msg.get_channel_name();

        info!(payload = ?payload, channel = ?channel, "Processing Redis message");

        // early returns for unsupported operations
        if !matches!(payload.as_str(), "set" | "del") {
            info!(payload = ?payload, "Ignoring Redis operation");
            return Ok(None);
        }

        // extract key from channel name
        let key = match channel.strip_prefix("__keyspace@0__:") {
            Some(k) => k,
            None => return Ok(None),
        };

        // parse network and account ID
        let (account_id, network) = match key.split_once('|') {
            Some(parts) => parts,
            None => return Ok(None),
        };

        let network = Network::from_str(network)?;

        let id = match AccountId32::from_str(account_id) {
            Ok(id) => id,
            Err(_) => return Ok(None),
        };

        let account_state = conn
            .build_account_state_message(&network, &id, None)
            .await?;

        Ok(Some((id, account_state)))
    }
}

fn log_error_and_return(log: String) -> String {
    error!(log);
    return log;
}

async fn github_oauth_callback(Query(params): Query<GithubRedirectSetp2Params>) -> String {
    info!(params=?params, "PARAMS");

    // Validate state parameter first
    if let Err(e) = Github::validate_state(&params.state).await {
        return log_error_and_return(format!("State validation failed: {}", e));
    }

    // github instance to request acc info
    let gh = match Github::new(&params).await {
        Ok(gh) => gh,
        Err(e) => return log_error_and_return(format!("Error: {}", e)),
    };
    info!(credentials = ?gh, "Github Credentials");

    let gh_username = match gh.request_username().await {
        Ok(username) => username,
        Err(e) => return log_error_and_return(format!("Error: {}", e)),
    };
    info!(username = ?gh_username, "Github Username");

    // checking if url is requested
    let cfg = GLOBAL_CONFIG
        .get()
        .expect("GLOBAL_CONFIG is not initialized");
    let redis_config = cfg.redis.clone();
    let mut redis_connection = match RedisConnection::get_connection(&redis_config).await {
        Ok(conn) => conn,
        Err(e) => {
            return log_error_and_return(format!("Error: {}", e));
        }
    };

    let search_query = format!("github|{}|*", gh_username);
    let accounts = match redis_connection.search(&search_query).await {
        Ok(res) => res,
        Err(e) => return log_error_and_return(format!("Error: {}", e)),
    };

    // the reconstructed_url helps identifying the exact relavant registration request
    // like we can have two wallets from different networks registering the same gh acc
    let reconstructed_url = match Github::reconstruct_request_url(&params.state) {
        Ok(url) => url,
<<<<<<< HEAD
        Err(e) => return log_error_and_return(format!("Error constructing URL: {}", e)),
=======
        Err(e) => return log_error_and_return(format!("Error: {}", e)),
>>>>>>> 564b8e18
    };

    for acc_str in accounts {
        info!("Account: {}", acc_str);
        let parts: Vec<&str> = acc_str.splitn(4, '|').collect();
        if parts.len() != 4 {
            continue;
        }
        info!("Parts: {:#?}", parts);
        let account = match Account::from_str(&format!("{}|{}", parts[0], parts[1])) {
            Ok(account) => account,
            Err(e) => return log_error_and_return(format!("Error: {}", e)),
        };

        let network = match Network::from_str(parts[2]) {
            Ok(network) => network,
            Err(e) => return log_error_and_return(format!("Error: {}", e)),
        };

        if let Ok(account_id) = AccountId32::from_str(parts[3]) {
            match <Github as Adapter>::handle_content(
                reconstructed_url.as_str(),
                &mut redis_connection,
                &network,
                &account_id,
                &account,
            )
            .await
            {
                Ok(_) => return String::from("OK"),
                Err(e) => return log_error_and_return(format!("Error: {}", e)),
            }
        }
    }

    return log_error_and_return(format!(
        "Error: Github account not found in the registration queue"
    ));
}

async fn pong() -> &'static str {
    "PONG"
}

pub async fn spawn_http_serv() -> anyhow::Result<()> {
    let cfg = GLOBAL_CONFIG
        .get()
        .expect("GLOBAL_CONFIG is not initialized");
    let gh_config = cfg.adapter.github.clone();
    let http_config = cfg.http.clone();
    let redirect_url = gh_config.redirect_url.unwrap();

    let app = Router::new()
        .route(redirect_url.path(), get(github_oauth_callback))
        .route("/ping", get(pong));
    let listener = tokio::net::TcpListener::bind(&(http_config.host, http_config.port))
        .await
        .unwrap();
    axum::serve(listener, app).await.unwrap();
    Ok(())
}<|MERGE_RESOLUTION|>--- conflicted
+++ resolved
@@ -2189,11 +2189,7 @@
     // like we can have two wallets from different networks registering the same gh acc
     let reconstructed_url = match Github::reconstruct_request_url(&params.state) {
         Ok(url) => url,
-<<<<<<< HEAD
-        Err(e) => return log_error_and_return(format!("Error constructing URL: {}", e)),
-=======
         Err(e) => return log_error_and_return(format!("Error: {}", e)),
->>>>>>> 564b8e18
     };
 
     for acc_str in accounts {
