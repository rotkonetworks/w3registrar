--- conflicted
+++ resolved
@@ -589,13 +589,8 @@
             }
         }
 
-<<<<<<< HEAD
         // save new state
         conn.init_verification_state(network, &request.payload, &verification, &accounts)
-=======
-        // save the updated or reused verification state back to Redis
-        conn.save_verification_state(network, &request.payload, &verification)
->>>>>>> 1ae7bfb2
             .await?;
 
         // everything below is unchanged: hashing, building JSON response, etc.
