--- conflicted
+++ resolved
@@ -39,13 +39,9 @@
 regex = "1.11.1"
 # hickory tls unstable, locking to trust-dns
 trust-dns-resolver = { version = "=0.23.2", features = ["dns-over-rustls"] }
-<<<<<<< HEAD
 axum = "0.8.3"
 reqwest = { version = "0.12.15", features = ["json"] }
-sequoia-openpgp = "2.0.0"
-=======
 sequoia-openpgp = {version = "2.0.0", default-features = false, features = ["compression", "crypto-openssl"]}
->>>>>>> 79ebc490
 
 [dev-dependencies]
 pretty_assertions = "1.4.1"