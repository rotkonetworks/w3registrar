# deploy-dev-docker.yaml (DAPI)
name: Deploy DAPI with dockers

on:
  pull_request:
    branches:
      - main

jobs:
  build-and-deploy:
    name: Build and Deploy DAPI docker
    runs-on: ubuntu-latest
    env:
      SERVER_USER: w3reg
      SERVER_HOST: 135.181.202.179
      SERVER_PORT: 22
      DEPLOY_PATH: /home/w3reg/dapi.w3reg.org
      SERVICE_NAME: w3registrar-dapi

    steps:
      - name: Checkout repository
        uses: actions/checkout@v4

      - name: Set up Docker Buildx
        uses: docker/setup-buildx-action@v3

      - name: Build Docker image
        run: |
          docker build -t w3registrar:dev .
          docker save w3registrar:dev -o w3registrar.tar

      - name: Transfer Docker image to remote server
        uses: appleboy/scp-action@v0.1.4
        with:
          host: ${{ env.SERVER_HOST }}
          username: ${{ env.SERVER_USER }}
          key: ${{ secrets.SSH_KEY }}
          source: "w3registrar.tar"
          target: ${{ env.DEPLOY_PATH }}

      - name: Install SSH Key
        run: |
          mkdir -p ~/.ssh
          echo "${{ secrets.SSH_KEY }}" > ~/.ssh/id_ed25519
          chmod 600 ~/.ssh/id_ed25519
          ssh-keyscan -t ed25519 ${{ env.SERVER_HOST }} >> ~/.ssh/known_hosts
          chmod 644 ~/.ssh/known_hosts

      - name: Create Required files
        env:
          CONFIG_CONTENT: ${{ secrets.CONFIG_DAPI_DOCKER }}
          KEYFILE_ROCOCO: ${{ secrets.KEYFILE_ROCOCO }}
          KEYFILE_PASEO: ${{ secrets.KEYFILE_PASEO }}
        run: |
<<<<<<< HEAD
          ssh -i ~/.ssh/id_ed25519 -p ${{ env.SERVER_PORT }} ${{ env.SERVER_USER }}@${{ env.SERVER_HOST }} << 'EOF'
=======
          ssh -i ~/.ssh/id_ed25519 -p ${{ env.SERVER_PORT }} ${{ env.SERVER_USER }}@${{ env.SERVER_HOST }} << EOF
>>>>>>> c9ce85ae
            set -euo pipefail
            cd ${{ env.DEPLOY_PATH }}
            
            cat > config.docker.toml << CONFIGEND
            ${CONFIG_CONTENT}
            CONFIGEND
            
            cat > .keyfile.rococo << ROCOCOEND
            ${KEYFILE_ROCOCO}
            ROCOCOEND
            
            cat > .keyfile.paseo << PASEOEND
            ${KEYFILE_PASEO}
            PASEOEND
          EOF

      - name: Deploy on Remote Server
        run: |
          ssh -i ~/.ssh/id_ed25519 -p ${{ env.SERVER_PORT }} ${{ env.SERVER_USER }}@${{ env.SERVER_HOST }} << EOF
            set -euo pipefail
            cd ${{ env.DEPLOY_PATH }}
            docker compose -f ./docker-compose.yaml down || true
            docker image rm w3registrar:dev || true
          EOF

          scp -i ~/.ssh/id_ed25519 -P ${{ env.SERVER_PORT }} dockers/docker-compose-dev.yaml ${{ env.SERVER_USER }}@${{ env.SERVER_HOST }}:${{ env.DEPLOY_PATH }}/docker-compose.yaml
            
          ssh -i ~/.ssh/id_ed25519 -p ${{ env.SERVER_PORT }} ${{ env.SERVER_USER }}@${{ env.SERVER_HOST }} << EOF
            set -euo pipefail
            cd ${{ env.DEPLOY_PATH }}
            docker load -i ${{ env.DEPLOY_PATH }}/w3registrar.tar
            docker compose -f ./docker-compose.yaml up -d
          EOF<|MERGE_RESOLUTION|>--- conflicted
+++ resolved
@@ -52,11 +52,7 @@
           KEYFILE_ROCOCO: ${{ secrets.KEYFILE_ROCOCO }}
           KEYFILE_PASEO: ${{ secrets.KEYFILE_PASEO }}
         run: |
-<<<<<<< HEAD
-          ssh -i ~/.ssh/id_ed25519 -p ${{ env.SERVER_PORT }} ${{ env.SERVER_USER }}@${{ env.SERVER_HOST }} << 'EOF'
-=======
           ssh -i ~/.ssh/id_ed25519 -p ${{ env.SERVER_PORT }} ${{ env.SERVER_USER }}@${{ env.SERVER_HOST }} << EOF
->>>>>>> c9ce85ae
             set -euo pipefail
             cd ${{ env.DEPLOY_PATH }}
             
