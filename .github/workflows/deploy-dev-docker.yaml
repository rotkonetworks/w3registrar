--- conflicted
+++ resolved
@@ -92,11 +92,7 @@
             echo "VERSION_TAG=${{ env.VERSION_TAG }}" >> .env
             echo "REDIS_PORT=${{ env.REDIS_PORT }}" >> .env
             echo "POSTGRES_PORT=${{ env.POSTGRES_PORT }}" >> .env
-<<<<<<< HEAD
-            echo "POSTGERS_PASSWORD=${{ env.POSTGRES_PASSWORD }}" >> .env
-=======
             echo "POSTGRES_PASSWORD=${{ env.POSTGRES_PASSWORD }}" >> .env
->>>>>>> 022ba848
             echo "W3REG_HTTP_PORT=${{ env.W3REG_HTTP_PORT }}" >> .env
             echo "W3REG_WS_PORT=${{ env.W3REG_WS_PORT }}" >> .env
             echo "CONFIG_PATH=${{ env.CONFIG_PATH }}" >> .env
