--- conflicted
+++ resolved
@@ -78,15 +78,7 @@
             echo "SERVICE_NAME=${{ env.SERVICE_NAME }}" > .env
             echo "VERSION_TAG=${{ env.VERSION_TAG }}" >> .env
             echo "REDIS_PORT=${{ env.REDIS_PORT }}" >> .env
-<<<<<<< HEAD
-<<<<<<< HEAD
             echo "POSTGRES_PORT=${{ env.POSTGRES_PORT }}" >> .env
-=======
-            echo "POSTGRES_PORT=${{ env.POSTGES_PORT }}" >> .env
->>>>>>> a5f4d46 (fix: deploy the docker image with postgres config)
-=======
-            echo "POSTGRES_PORT=${{ env.POSTGRES_PORT }}" >> .env
->>>>>>> 022ba848
             echo "POSTGRES_PASSWORD=${{ env.POSTGRES_PASSWORD }}" >> .env
             echo "W3REG_HTTP_PORT=${{ env.W3REG_HTTP_PORT }}" >> .env
             echo "W3REG_WS_PORT=${{ env.W3REG_WS_PORT }}" >> .env
